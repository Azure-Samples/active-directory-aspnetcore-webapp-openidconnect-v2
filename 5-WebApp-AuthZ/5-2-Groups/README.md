---
page_type: sample
languages:
  - csharp
products:
  - azure
  - azure-active-directory  
  - dotnet
  - ms-graph
name: Add authorization using groups & group claims to an ASP.NET Core Web app that signs-in users with the Microsoft identity platform
description: "This sample demonstrates a ASP.NET Core Web App application calling The Microsoft Graph"																   
---

# Add authorization using groups & group claims to an ASP.NET Core Web app that signs-in users with the Microsoft identity platform

[![Build status](https://identitydivision.visualstudio.com/IDDP/_apis/build/status/AAD%20Samples/.NET%20client%20samples/ASP.NET%20Core%20Web%20App%20tutorial)](https://identitydivision.visualstudio.com/IDDP/_build/latest?definitionId=819)

## About this sample

### Overview

This sample shows how a .NET Core MVC Web app that uses [OpenID Connect](https://docs.microsoft.com/azure/active-directory/develop/v1-protocols-openid-connect-code) to sign in users also obtains the security groups the signed-in user is assigned to as a claim in their token. Security groups are a popular means to implement authorization.

Authorization in Azure AD can also be done with `Application Roles` as well, as shown in [WebApp-RoleClaims](https://github.com/Azure-Samples/active-directory-aspnetcore-webapp-openidconnect-v2/tree/master/5-WebApp-AuthZ/5-1-Roles/README.md). `Groups` and `Application Roles` in Azure AD are by no means mutually exclusive - they can be used in tandem to provide even finer grained access control.

## Scenario

This sample first leverages the ASP.NET Core OpenID Connect middleware to sign in the user. On the home page it displays the various `claims` that the signed-in user's [ID Token](https://docs.microsoft.com/azure/active-directory/develop/id-tokens) contained. The ID token is used by the asp.net security middleware to build the [ClaimsPrincipal](https://docs.microsoft.com/dotnet/api/system.security.claims.claimsprincipal), accessible via **HttpContext.User**.

![Sign in with the Microsoft identity platform](ReadmeFiles/sign-in.png)

> An Identity Developer session covered Azure AD App roles and security groups, featuring this scenario and how to handle the overage claim. Watch the video [Using Security Groups and Application Roles in your apps](https://www.youtube.com/watch?v=LRoc-na27l0)

## Prerequisites

- [Visual Studio](https://visualstudio.microsoft.com/downloads/)
- An Azure Active Directory (Azure AD) tenant. For more information on how to get an Azure AD tenant, see [How to get an Azure AD tenant](https://azure.microsoft.com/documentation/articles/active-directory-howto-tenant/)
- A user account in your Azure AD tenant. This sample will not work with a **personal Microsoft account**. Therefore, if you signed in to the [Azure portal](https://portal.azure.com) with a personal account and have never created a user account in your directory before, you need to do that now.

 > Please make sure to have one or more user accounts in the tenant assigned to a few security groups in your tenant. Please follow the instructions in [Create a basic group and add members using Azure Active Directory](https://docs.microsoft.com/azure/active-directory/fundamentals/active-directory-groups-create-azure-portal) to create a few groups and assign users to them if not already done.

## Setup

### Step 1: Clone or download this repository

From your shell or command line:

```console
git clone https://github.com/Azure-Samples/microsoft-identity-platform-aspnetcore-webapp-tutorial.git
```

or download and extract the repository .zip file.

> :warning: Given that the name of the sample is quite long, and so are the names of the referenced packages, you might want to clone it in a folder close to the root of your hard drive, to avoid file size limitations on Windows.

Navigate to the `"5-WebApp-AuthZ"` folder

 ```Sh
  cd 5-WebApp-AuthZ\5-2-Groups
  ```

## Register the sample application with your Azure Active Directory tenant

There is one project in this sample. To register it, you can:

- either follow the steps below for manually register your apps
- or use PowerShell scripts that:
  - **automatically** creates the Azure AD applications and related objects (passwords, permissions, dependencies) for you.
  - modify the projects' configuration files.

<details>
  <summary>Expand this section if you want to use this automation:</summary>

1. On Windows, run PowerShell as **Administrator** and navigate to the root of the cloned directory
1. In PowerShell run:

   ```PowerShell
   Set-ExecutionPolicy -ExecutionPolicy RemoteSigned -Scope Process -Force
   ```

1. Run the script to create your Azure AD application and configure the code of the sample application accordingly.
1. In PowerShell run:

   ```PowerShell
   cd .\AppCreationScripts\
   .\Configure.ps1
   ```

   > Other ways of running the scripts are described in [App Creation Scripts](./AppCreationScripts/AppCreationScripts.md)
   > The scripts also provide a guide to automated application registration, configuration and removal which can help in your CI/CD scenarios.

</details>

Follow the steps below to manually walk through the steps to register and configure the applications in the Azure portal.

### Choose the Azure AD tenant where you want to create your applications

As a first step you'll need to:

1. Sign in to the [Azure portal](https://portal.azure.com).
1. If your account is present in more than one Azure AD tenant, select your profile at the top right corner in the menu on top of the page, and then **switch directory** to change your portal session to the desired Azure AD tenant.

#### Register the web app (WebApp-GroupClaims)

1. Navigate to the Microsoft identity platform for developers [App registrations](https://go.microsoft.com/fwlink/?linkid=2083908) page.
1. Select **New registration**.
1. In the **Register an application page** that appears, enter your application's registration information:
   - In the **Name** section, enter a meaningful application name that will be displayed to users of the app, for example `WebApp-GroupClaims`.
   - Under **Supported account types**, select **Accounts in this organizational directory only**.
   - In the **Redirect URI (optional)** section, select **Web** in the combo-box and enter the following redirect URI: `https://localhost:44321/`.
     > Note that there are more than one redirect URIs used in this sample. You'll need to add them from the **Authentication** tab later after the app has been created successfully.
1. Select **Register** to create the application.
1. In the app's registration screen, find and note the **Application (client) ID**. You use this value in your app's configuration file(s) later in your code.
1. In the app's registration screen, select **Authentication** in the menu.
   - If you don't have a platform added, select **Add a platform** and select the **Web** option.
   - In the **Redirect URIs** section, enter the following redirect URIs.
      - `https://localhost:44321/signin-oidc`
   - In the **Logout URL** section, set it to `https://localhost:44321/signout-oidc`.
1. Select **Save** to save your changes.
1. In the app's registration screen, click on the **Certificates & secrets** blade in the left to open the page where we can generate secrets and upload certificates.
1. In the **Client secrets** section, click on **New client secret**:
   - Type a key description (for instance `app secret`),
   - Select one of the available key durations (**In 1 year**, **In 2 years**, or **Never Expires**) as per your security posture.
   - The generated key value will be displayed when you click the **Add** button. Copy the generated value for use in the steps later.
   - You'll need this key later in your code's configuration files. This key value will not be displayed again, and is not retrievable by any other means, so make sure to note it from the Azure portal before navigating to any other screen or blade.
1. In the app's registration screen, click on the **API permissions** blade in the left to open the page where we add access to the APIs that your application needs.
   - Click the **Add a permission** button and then,
   - Ensure that the **Microsoft APIs** tab is selected.
   - In the *Commonly used Microsoft APIs* section, click on **Microsoft Graph**
   - In the **Delegated permissions** section, select the **User.Read** and **GroupMember.Read.All** in the list. Use the search box if necessary.
   - Click on the **Add permissions** button at the bottom.
<<<<<<< HEAD
1. At this stage permissions are assigned correctly and the **GroupMember.Read.All** requires admin to consent.
   Click the **Grant/revoke admin consent for {tenant}** button, and then select **Yes** when you are asked if you want to grant consent for the
   requested permissions for all account in the tenant.
   You need to be an Azure AD tenant admin to do this.
=======
   - Click on 'Grant admin consent for (your tenant)'.
>>>>>>> e686f02c

#### Configure your application to receive the **groups** claim

Now you have two different options available to you on how you can further configure your application to receive the `groups` claim.

1. [Receive **all the groups** that the signed-in user is assigned to in an Azure AD tenant, included nested groups](#configure-your-application-to-receive-all-the-groups-the-signed-in-user-is-assigned-to-included-nested-groups).
1. [Receive the **groups** claim values from a **filtered set of groups** that your application is programmed to work with](#configure-your-application-to-receive-the-groups-claim-values-from-a-filtered-set-of-groups-a-user-may-be-assigned-to). (Not available in the [Azure AD Free edition](https://azure.microsoft.com/pricing/details/active-directory/)).

> To get the on-premise group's `samAccountName` or `On Premises Group Security Identifier` instead of Group id, please refer to the document [Configure group claims for applications with Azure Active Directory](https://docs.microsoft.com/azure/active-directory/hybrid/how-to-connect-fed-group-claims#prerequisites-for-using-group-attributes-synchronized-from-active-directory).

##### Configure your application to receive **all the groups** the signed-in user is assigned to, included nested groups

1. In the app's registration screen, click on the **Token Configuration** blade in the left to open the page where you can configure the claims provided tokens issued to your application.
1. Click on the **Add groups claim** button on top to open the **Edit Groups Claim** screen.
1. Select `Security groups` **or** the `All groups (includes distribution lists but not groups assigned to the application)` option. Choosing both negates the effect of `Security Groups` option.
1. Under the **ID** section, select `Group ID`. This will result in Azure AD sending the [object id](https://docs.microsoft.com/graph/api/resources/group?view=graph-rest-1.0) of the groups the user is assigned to in the **groups** claim of the [ID Token](https://docs.microsoft.com/azure/active-directory/develop/id-tokens) that your app receives after signing-in a user.
1. If you are exposing a Web API using the **Expose an API** option, then you can also choose the `Group ID` option under the **Access** section. This will result in Azure AD sending the [object id](https://docs.microsoft.com/graph/api/resources/group?view=graph-rest-1.0) of the groups the user is assigned to in the `groups` claim of the [Access Token](https://docs.microsoft.com/azure/active-directory/develop/access-tokens) issued to the client applications of your API.

##### Configure your application to receive the `groups` claim values from a **filtered set of groups** a user may be assigned to

###### Prerequisites, benefits and limitations of using this option

1. This option is useful when your application is interested in a selected set of groups that a signing-in user may be assigned to and not every security group this user is assigned to in the tenant.  This option also saves your application from running into the [overage](#groups-overage-claim) issue.
1. This feature is not available in the [Azure AD Free edition](https://azure.microsoft.com/pricing/details/active-directory/).
1. **Nested group assignments** are not available when this option is utilized.

###### Steps to enable this option in your app

1. In the app's registration screen, click on the **Token Configuration** blade in the left to open the page where you can configure the claims provided tokens issued to your application.
1. Click on the **Add groups claim** button on top to open the **Edit Groups Claim** screen.
1. Select `Groups assigned to the application`.
    1. Choosing additional options like `Security Groups` or `All groups (includes distribution lists but not groups assigned to the application)` will negate the benefits your app derives from choosing to use this option.
1. Under the **ID** section, select `Group ID`. This will result in Azure AD sending the object [id](https://docs.microsoft.com/graph/api/resources/group?view=graph-rest-1.0) of the groups the user is assigned to in the `groups` claim of the [ID Token](https://docs.microsoft.com/azure/active-directory/develop/id-tokens) that your app receives after signing-in a user.
1. If you are exposing a Web API using the **Expose an API** option, then you can also choose the `Group ID` option under the **Access** section. This will result in Azure AD sending the object [id](https://docs.microsoft.com/graph/api/resources/group?view=graph-rest-1.0) of the groups the user is assigned to in the `groups` claim of the [Access Token](https://docs.microsoft.com/azure/active-directory/develop/access-tokens) issued to the client applications of your API.
1. In the app's registration screen, click on the **Overview** blade in the left to open the Application overview screen. Select the hyperlink with the name of your application in **Managed application in local directory** (note this field title can be truncated for instance `Managed application in ...`). When you select this link you will navigate to the **Enterprise Application Overview** page associated with the service principal for your application in the tenant where you created it. You can navigate back to the app registration page by using the back button of your browser.
1. Select the **Users and groups** blade in the left to open the page where you can assign users and groups to your application.
    1. Click on the **Add user** button on the top row.
    1. Select **User and Groups** from the resultant screen.
    1. Choose the groups that you want to assign to this application.
    1. Click **Select** in the bottom to finish selecting the groups.
    1. Click **Assign** to finish the group assignment process.  
    1. Your application will now receive these selected groups in the `groups` claim when a user signing in to your app is a member of  one or more these **assigned** groups.
1. Select the **Properties** blade in the left to open the page that lists the basic properties of your application.Set the **User assignment required?** flag to **Yes**.
   > **Important security tip**
   >
   > When you set **User assignment required?** to **Yes**, Azure AD will check that only users assigned to your application in the **Users and groups** blade are able to sign-in to your app. You can assign users directly or by assigning security groups they belong to.

##### Configure the  web app (WebApp-GroupClaims) to use your app registration

Open the project in your IDE (like Visual Studio) to configure the code.
>In the steps below, "ClientID" is the same as "Application ID" or "AppId".

1. Open the `appsettings.json` file
1. Find the app key `ClientId` and replace the existing value with the application ID (clientId) of the `WebApp-GroupClaims` application copied from the Azure portal.
1. Find the app key `TenantId` and replace the existing value with your Azure AD tenant ID.
1. Find the app key `Domain` and replace the existing value with your Azure AD tenant name.
1. Find the app key `ClientSecret` and replace the existing value with the key you saved during the creation of the `WebApp-GroupClaims` app, in the Azure portal.

## Running the sample

1. Clean and rebuild the solution, and run it.
1. Open your web browser and make a request to the app. The app immediately attempts to authenticate you to the Microsoft identity platform. You can sign-in with a *work or school account* from the tenant where you created this app. But sign-in with admin for the first time as admin consent is required for `GroupMember.Read.All` permission.
1. If the **Overage** scenario occurs for the signed-in user then all the groups are retrieved from Microsoft Graph and added in a list. The [overage](#groups-overage-claim) scenario is discussed later in this article.
1. On the home page, the app lists the various claims it obtained from your ID token. You'd notice one more claims named `groups`.
1. On the top menu, click on the signed-in user's name **user@domain.com**, you should now see all kind of information about yourself including their picture.

> Did the sample not work for you as expected? Did you encounter issues trying this sample? Then please reach out to us using the [GitHub Issues](../../../../issues) page.

### Processing Groups claim in tokens, including handling **overage**

#### The `groups` claim

The object id of the security groups the signed in user is member of is returned in the `groups` claim of the token.

```JSON
{
  ...
  "groups": [
    "0bbe91cc-b69e-414d-85a6-a043d6752215",
    "48931dac-3736-45e7-83e8-015e6dfd6f7c",]
  ...
}
```

### Support in ASP.NET Core middleware libraries

The ASP.NET middleware supports roles populated from claims by specifying the claim in the `RoleClaimType` property of `TokenValidationParameters`.
Since the `groups` claim contains the object IDs of the security groups than actual names by default, you'd use the group ID's instead of group names. See [Role-based authorization in ASP.NET Core](https://docs.microsoft.com/aspnet/core/security/authorization/roles) for more info.

```CSharp
// Startup.cs

// The following lines code instruct the asp.net core middleware to use the data in the "groups" claim in the [Authorize] attribute and for User.IsInrole()
// See https://docs.microsoft.com/aspnet/core/security/authorization/roles
services.Configure<OpenIdConnectOptions>(OpenIdConnectDefaults.AuthenticationScheme, options =>
{
    // Use the groups claim for populating roles
    options.TokenValidationParameters.RoleClaimType = "groups";
});

// In code..(Controllers & elsewhere)
[Authorize(Roles = "Group-object-id")] // In controllers
// or
User.IsInRole("Group-object-id"); // In methods

```

### The groups overage claim

To ensure that the token size doesn’t exceed HTTP header size limits, the Microsoft Identity Platform limits the number of object Ids that it includes in the **groups** claim.

If a user is member of more groups than the overage limit (**150 for SAML tokens, 200 for JWT tokens, 6 for Single Page applications**, ), then the Microsoft Identity Platform does not emit the group ids in the `groups` claim in the token. Instead, it includes an **overage** claim in the token that indicates to the application to query the [Graph API](https://graph.microsoft.com) to retrieve the user’s group membership.

```JSON
{
  ...
  "_claim_names": {
    "groups": "src1"
    },
    {
   "_claim_sources": {
    "src1": {
        "endpoint":"[Graph Url to get this user's group membership from]"
        }
    }
  ...
}
```

#### Create the overage scenario in this sample for testing

1. You can use the `BulkCreateGroups.ps1` provided in the [App Creation Scripts](./AppCreationScripts/) folder to create a large number of groups and assign users to them. This will help test overage scenarios during development. Remember to change the user's objectId provided in the `BulkCreateGroups.ps1` script.
1. When you run this sample and an overage occurred, then you'd see the  `_claim_names` in the home page after the user signs-in.
1. We strongly advise you use the [group filtering feature](#configure-your-application-to-receive-the-groups-claim-values-from-a-filtered-set-of-groups-a-user-may-be-assigned-to) (if possible) to avoid running into group overages.
1. In case you cannot avoid running into group overage, we suggest you use the following logic to process groups claim in your token.  
    1. Check for the claim `_claim_names` with one of the values being `groups`. This indicates overage.
    1. If found, make a call to the endpoint specified in `_claim_sources` to fetch user’s groups.
    1. If none found, look into the `groups`  claim for user’s groups.

> When attending to overage scenarios, which requires a call to [Microsoft Graph](https://graph.microsoft.com) to read the signed-in user's group memberships, your app will need to have the [GroupMember.Read.All](https://docs.microsoft.com/graph/permissions-reference#group-permissions) for the [getMemberObjects](https://docs.microsoft.com/graph/api/user-getmemberobjects?view=graph-rest-1.0) function to execute successfully.

> Developers who wish to gain good familiarity of programming for Microsoft Graph are advised to go through the [An introduction to Microsoft Graph for developers](https://www.youtube.com/watch?v=EBbnpFdB92A) recorded session.

##### When you are a single page application and using the implicit grant flow to authenticate

In case, you are authenticating using the [implicit grant flow](https://docs.microsoft.com/azure/active-directory/develop/v1-oauth2-implicit-grant-flow), the **overage** indication and limits are different than the apps using other flows.

1. A claim named `hasgroups` with a value of true will be present in the token instead of the `groups` claim .
1. The maximum number of groups provided in the `groups` claim is limited to 6. This is done to prevent  the URI fragment beyond the URL length limits.

## About the code

### Create the sample from the command line

> The following code used an older version of `[Microsoft.Identity.Web](https://github.com/AzureAD/microsoft-identity-web) library and would be updated when the library becomes Generally Available.

This project was created using the following command.

1. Run the following command to create a sample from the command line using the `SingleOrg` template:

    ```Sh
    dotnet new mvc --auth SingleOrg --client-id <Enter_the_Application_Id_here> --tenant-id <yourTenantId>
    ```

    > Note: Replace *`Enter_the_Application_Id_here`* with the *Application Id* from the application Id you just registered in the Application Registration Portal and *`<yourTenantId>`* with the *Directory (tenant) ID* where you created your application.

1. Open the generated project (.csproj) in Visual Studio, and save the solution.
1. Add the `Microsoft.Identity.Web` NuGet package. It's used to simplify signing-in and, in the next tutorial phases, to get a token.
1. Open the **Startup.cs** file and:

   - at the top of the file, add the following using directive:

     ```CSharp
      using Microsoft.Identity.Web;
     ```

The following files have the code that would be of interest to you:

1. HomeController.cs
    1. Passes the **HttpContext.User** (the signed-in user) to the view.
1. Home\Index.cshtml
    1. This has some code to print the current user's claims
1. Startup.cs

    - at the top of the file, add the following using directive:

      ```CSharp
         using Microsoft.Identity.Web;
      ```

    - in the `ConfigureServices` method, the following lines:

     ```CSharp
      services.AddAuthentication(AzureADDefaults.AuthenticationScheme)
              .AddAzureAD(options => Configuration.Bind("AzureAd", options));
     ```

    - have been replaced by these lines:
      
     ```CSharp
      services.AddAuthentication(OpenIdConnectDefaults.AuthenticationScheme)
              .AddMicrosoftIdentityWebApp(
                options =>
                {
                    Configuration.Bind("AzureAd", options);
                    options.Events = new OpenIdConnectEvents();
                    options.Events.OnTokenValidated = async context =>
                    {
                        await GraphHelper.ProcessClaimsForGroupsOverage(context);
                    };
                }, options => { Configuration.Bind("AzureAd", options); })
             .EnableTokenAcquisitionToCallDownstreamApi(options => Configuration.Bind("AzureAd", options), initialScopes)
             .AddMicrosoftGraph(Configuration.GetSection("GraphAPI"))
             .AddInMemoryTokenCaches();
      ```

    `OnTokenValidated` event calls **ProcessClaimsForGroupsOverage** method, that is defined in GraphHelper.cs, to process groups overage claim.
  
    `AddMicrosoftGraph` registers the service for `GraphServiceClient`. The values for BaseUrl and Scopes defined in `GraphAPI` section of **appsettings.json**.
  
1. In GraphHelper.cs, ProcessClaimsForGroupsOverage method uses `GraphServiceClient` to retrieve groups for the signed-in user from [/me/memberOf](https://docs.microsoft.com/graph/api/user-list-memberof) endpoint. All the groups are stored in list of claims and the data can be used in the application as per requirement.

   ```csharp
   public static async Task ProcessClaimsForGroupsOverage(TokenValidatedContext context)
   {
        if (context.Principal.Claims.Any(x => x.Type == "hasgroups" || (x.Type == "_claim_names" && x.Value == "{\"groups\":\"src1\"}")))
        {
            var graphClient = context.HttpContext.RequestServices.GetService<GraphServiceClient>();
            if (graphClient == null)
            {
                Console.WriteLine("No service for type 'Microsoft.Graph.GraphServiceClient' has been registered.");
            }
            else if (context.SecurityToken != null)
            {
                if (!context.HttpContext.Items.ContainsKey("JwtSecurityTokenUsedToCallWebAPI"))
                {
                    context.HttpContext.Items.Add("JwtSecurityTokenUsedToCallWebAPI", context.SecurityToken as JwtSecurityToken);
                }
                string select = "id,displayName,onPremisesNetBiosName,onPremisesDomainName,onPremisesSamAccountNameonPremisesSecurityIdentifier";
                IUserMemberOfCollectionWithReferencesPage memberPage = new UserMemberOfCollectionWithReferencesPage();
                try
                {
                    memberPage = await graphClient.Me.MemberOf.Request().Select(select).GetAsync().ConfigureAwait(false);
                }
                catch(Exception graphEx)
                {
                    var exMsg = graphEx.InnerException != null ? graphEx.InnerException.Message : graphEx.Message;
                    Console.WriteLine("Call to Microsoft Graph failed: "+ exMsg);
                }
                if (memberPage?.Count > 0)
                {
                    var allgroups = ProcessIGraphServiceMemberOfCollectionPage(memberPage);
                    if (allgroups?.Count > 0)
                    {
                        var identity = (ClaimsIdentity)context.Principal.Identity;
                        if (identity != null)
                        {
                            RemoveExistingClaims(identity);
                            List<Claim> groupClaims = new List<Claim>();
                            foreach (Group group in allgroups)
                            {
                                groupClaims.Add(new Claim("groups", group.Id));
                            }
                        }
                    }
                }
            }
        }
    ....
    }
    ```

1. UserProfile\Index.cshtml
    1. Has some client code that prints the signed-in user's information obtained from the [/me](https://docs.microsoft.com/graph/api/user-get?view=graph-rest-1.0) and [/me/photo](https://docs.microsoft.com/graph/api/profilephoto-get) endpoints by using `GraphServiceClient`.

## How to deploy this sample to Azure

This project has one WebApp project. To deploy that to Azure Web Sites, you'll need to:

- create an Azure Web Site
- publish the project to the web site, and
- update its client(s) to call the web site instead of the local environment.

### Create and publish the `WebApp-GroupClaims` to an Azure Web Site

1. Sign in to the [Azure portal](https://portal.azure.com).
1. Click `Create a resource` in the top left-hand corner, select **Web** --> **Web App**, and give your web site a name, for example, `WebApp-GroupClaims-contoso.azurewebsites.net`.
1. Next, select the `Subscription`, `Resource Group`, `App service plan and Location`. `OS` will be **Windows** and `Publish` will be **Code**.
1. Click `Create` and wait for the App Service to be created.
1. Once you get the `Deployment succeeded` notification, then click on `Go to resource` to navigate to the newly created App service.
1. Once the web site is created, locate it it in the **Dashboard** and click it to open **App Services** **Overview** screen.
1. From the **Overview** tab of the App Service, download the publish profile by clicking the **Get publish profile** link and save it.  Other deployment mechanisms, such as from **source control**, can also be used.
1. Switch to Visual Studio and go to the WebApp-GroupClaims project.  Right click on the project in the Solution Explorer and select **Publish**.  Click **Import Profile** on the bottom bar, and import the publish profile that you downloaded earlier.
1. Click on **Configure** and in the `Connection tab`, update the Destination URL so that it is a `https` in the home page URL, for example [https://WebApp-GroupClaims-contoso.azurewebsites.net](https://WebApp-GroupClaims-contoso.azurewebsites.net). Click **Next**.
1. On the Settings tab, make sure `Enable Organizational Authentication` is NOT selected.  Click **Save**. Click on **Publish** on the main screen.
1. Visual Studio will publish the project and automatically open a browser to the URL of the project.  If you see the default web page of the project, the publication was successful.

### Update the Azure AD app registration for `WebApp-GroupClaims`

1. Navigate back to the [Azure portal](https://portal.azure.com).
In the left-hand navigation pane, select the **Azure Active Directory** service, and then select **App registrations (Preview)**.
1. In the resulting screen, select the `WebApp-GroupClaims` application.
1. In the **Authentication** page for your application, update the Logout URL fields with the address of your service, for example [https://WebApp-GroupClaims-contoso.azurewebsites.net](https://WebApp-GroupClaims-contoso.azurewebsites.net)
1. From the *Branding* menu, update the **Home page URL**, to the address of your service, for example [https://WebApp-GroupClaims-contoso.azurewebsites.net](https://WebApp-GroupClaims-contoso.azurewebsites.net). Save the configuration.
1. Add the same URL in the list of values of the *Authentication -> Redirect URIs* menu. If you have multiple redirect URIs, make sure that there a new entry using the App service's URI for each redirect URIs.

> :warning: If your app is using an *in-memory* storage, **Azure App Services** will spin down your web site if it is inactive, and any records that your app was keeping will emptied.
In addition, if you increase the instance count of your web site, requests will be distributed among the instances. Your app's records, therefore, will not be the same on each instance.

## Community Help and Support

Use [Stack Overflow](http://stackoverflow.com/questions/tagged/msal) to get support from the community.
Ask your questions on Stack Overflow first and browse existing issues to see if someone has asked your question before.
Make sure that your questions or comments are tagged with [ `msal` `azure-active-directory` `dotnet`].

If you find a bug in the sample, please raise the issue on [GitHub Issues](../../../../issues).

To provide a recommendation, visit the following [User Voice page](https://feedback.azure.com/forums/169401-azure-active-directory).

## Next steps

- Learn how to use app roles. [Add authorization using app roles & roles claims to a Web app that signs-in users with the Microsoft identity platform](../../5-WebApp-AuthZ/5-1-Roles/README.md).

## Learn more

- Learn how [Microsoft.Identity.Web](https://aka.ms/idweblib) works, in particular hooks-up to the ASP.NET Core ODIC events

- To understand more about groups roles and the various claims in tokens, see:
  - [Configure group claims for applications with Azure Active Directory (Public Preview)](https://docs.microsoft.com/azure/active-directory/hybrid/how-to-connect-fed-group-claims#configure-the-azure-ad-application-registration-for-group-attributes)
  - [A .NET 4.5 MVC web app that uses Azure AD groups for authorization.](https://github.com/Azure-Samples/active-directory-dotnet-webapp-groupclaims/blob/master/README.md)
  - [Azure Active Directory app manifest](https://docs.microsoft.com/azure/active-directory/develop/reference-app-manifest)
  - [Application roles](https://docs.microsoft.com/azure/architecture/multitenant-identity/app-roles)
  - [user: getMemberObjects function](https://docs.microsoft.com/graph/api/user-getmemberobjects?view=graph-rest-1.0)
  - [Microsoft Graph permissions reference](https://docs.microsoft.com/graph/permissions-reference)

- Learn more about on-prem groups synchronization to Azure AD  
  - [Azure AD Connect sync: Understanding Users, Groups, and Contacts](https://docs.microsoft.com/azure/active-directory/connect/active-directory-aadconnectsync-understanding-users-and-contacts)
  - [Configure Office 365 Groups with on-premises Exchange hybrid](https://docs.microsoft.com/exchange/hybrid-deployment/set-up-office-365-groups)

- To learn more about Azure AD's supported protocols and tokens  
  - [Azure AD protocols](https://docs.microsoft.com/azure/active-directory/develop/active-directory-v2-protocols)
  - [The OAuth 2.0 protocol in Azure AD](https://docs.microsoft.com/azure/active-directory/develop/v2-oauth2-auth-code-flow)
  - [The OpenID Connect protocol](https://docs.microsoft.com/azure/active-directory/develop/v2-protocols-oidc)
  - [ID tokens](https://docs.microsoft.com/azure/active-directory/develop/id-tokens)
  - [Azure Active Directory access tokens](https://docs.microsoft.com/azure/active-directory/develop/access-tokens)

- To lean more about the application registration, visit:
  - [Quickstart: Register an application with the Microsoft identity platform (Preview)](https://docs.microsoft.com/azure/active-directory/develop/quickstart-register-app)
  - [Quickstart: Configure a client application to access web APIs (Preview)](https://docs.microsoft.com/azure/active-directory/develop/quickstart-configure-app-access-web-apis)
  - [Quickstart: Configure an application to expose web APIs](https://docs.microsoft.com/azure/active-directory/develop/quickstart-configure-app-expose-web-apis)

- To learn more about the code, visit:
  - [Conceptual documentation for MSAL.NET](https://github.com/AzureAD/microsoft-authentication-library-for-dotnet/wiki#conceptual-documentation) and in particular:
  - [Acquiring tokens with authorization codes on web apps](https://github.com/AzureAD/microsoft-authentication-library-for-dotnet/wiki/Acquiring-tokens-with-authorization-codes-on-web-apps)
  - [Customizing Token cache serialization](https://github.com/AzureAD/microsoft-authentication-library-for-dotnet/wiki/token-cache-serialization)

- To learn more about security in aspnetcore:
  - [Introduction to Identity on ASP.NET Core](https://docs.microsoft.com/aspnet/core/security/authentication/identity)
  - [Role-based authorization in ASP.NET Core](https://docs.microsoft.com/aspnet/core/security/authorization/roles)
  - [AuthenticationBuilder](https://docs.microsoft.com/dotnet/api/microsoft.aspnetcore.authentication.authenticationbuilder)
  - [Azure Active Directory with ASP.NET Core](https://docs.microsoft.com/aspnet/core/security/authentication/azure-active-directory/)

## Contributing

If you'd like to contribute to this sample, see [CONTRIBUTING.MD](/CONTRIBUTING.md).

This project has adopted the [Microsoft Open Source Code of Conduct](https://opensource.microsoft.com/codeofconduct/). For more information, see the [Code of Conduct FAQ](https://opensource.microsoft.com/codeofconduct/faq/) or contact [opencode@microsoft.com](mailto:opencode@microsoft.com) with any additional questions or comments.<|MERGE_RESOLUTION|>--- conflicted
+++ resolved
@@ -129,14 +129,10 @@
    - In the *Commonly used Microsoft APIs* section, click on **Microsoft Graph**
    - In the **Delegated permissions** section, select the **User.Read** and **GroupMember.Read.All** in the list. Use the search box if necessary.
    - Click on the **Add permissions** button at the bottom.
-<<<<<<< HEAD
 1. At this stage permissions are assigned correctly and the **GroupMember.Read.All** requires admin to consent.
    Click the **Grant/revoke admin consent for {tenant}** button, and then select **Yes** when you are asked if you want to grant consent for the
    requested permissions for all account in the tenant.
    You need to be an Azure AD tenant admin to do this.
-=======
-   - Click on 'Grant admin consent for (your tenant)'.
->>>>>>> e686f02c
 
 #### Configure your application to receive the **groups** claim
 
