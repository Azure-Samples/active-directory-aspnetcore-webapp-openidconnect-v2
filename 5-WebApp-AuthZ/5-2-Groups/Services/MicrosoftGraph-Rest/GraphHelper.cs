﻿using Microsoft.AspNetCore.Authentication.OpenIdConnect;
using Microsoft.Extensions.DependencyInjection;
using Microsoft.Graph;
using System;
using System.Collections.Generic;
using System.IdentityModel.Tokens.Jwt;
using System.Linq;
using System.Security.Claims;
using System.Threading.Tasks;
using WebApp_OpenIDConnect_DotNet.Infrastructure;

namespace WebApp_OpenIDConnect_DotNet.Services
{
    public class GraphHelper
    {
        /// <summary>
        /// This method inspects the claims collection created from the ID or Access token issued to a user and returns the groups that are present in the token . If it detects groups overage,
        /// the method then makes calls to Microsoft Graph to fetch the group membership of the authenticated user.
        /// </summary>
        /// <param name="context">TokenValidatedContext</param>
        public static async Task<List<string>> GetSignedInUsersGroups(TokenValidatedContext context)
        {
            List<string> groupClaims = new List<string>();

            try
            {
                // Checks if the incoming token contained a 'Group Overage' claim.
                if (context.Principal.Claims.Any(x => x.Type == "hasgroups" || (x.Type == "_claim_names" && x.Value == "{\"groups\":\"src1\"}")))
                {
                    // Before instatntiating GraphServiceClient, the app should have granted admin consent for 'GroupMember.Read.All' permission.
                    var graphClient = context.HttpContext.RequestServices.GetService<GraphServiceClient>();

                    if (graphClient == null)
                    {
                        Console.WriteLine("No service for type 'Microsoft.Graph.GraphServiceClient' has been registered in the Startup.");
                    }

                    // Checks if the SecurityToken is not null.
                    // For the Web App, SecurityToken contains value of the ID Token.
                    else if (context.SecurityToken != null)
                    {
                        // Checks if 'JwtSecurityTokenUsedToCallWebAPI' key already exists.
                        // This key is required to acquire Access Token for Graph Service Client.
                        if (!context.HttpContext.Items.ContainsKey("JwtSecurityTokenUsedToCallWebAPI"))
                        {
                            // For Web App, access token is retrieved using account identifier. But at this point account identifier is null.
                            // So, SecurityToken is saved in 'JwtSecurityTokenUsedToCallWebAPI' key.
                            // The key is then used to get the Access Token on-behalf of user.
                            context.HttpContext.Items.Add("JwtSecurityTokenUsedToCallWebAPI", context.SecurityToken as JwtSecurityToken);
                        }

                        // The properties that we want to retrieve from MemberOf endpoint.
                        string select = "id,displayName,onPremisesNetBiosName,onPremisesDomainName,onPremisesSamAccountNameonPremisesSecurityIdentifier";

                        IUserMemberOfCollectionWithReferencesPage memberPage = new UserMemberOfCollectionWithReferencesPage();
                        try
                        {
                            //Request to get groups and directory roles that the user is a direct member of.
                            memberPage = await graphClient.Me.MemberOf.Request().Select(select).GetAsync().ConfigureAwait(false);
                        }
                        catch (Exception graphEx)
                        {
                            var exMsg = graphEx.InnerException != null ? graphEx.InnerException.Message : graphEx.Message;
                            Console.WriteLine("Call to Microsoft Graph failed: " + exMsg);
                        }

                        if (memberPage?.Count > 0)
                        {
                            // There is a limit to number of groups returned, below method make calls to Microsoft graph to get all the groups.
                            var allgroups = ProcessIGraphServiceMemberOfCollectionPage(memberPage);

                            if (allgroups?.Count > 0)
                            {
                                var identity = (ClaimsIdentity)context.Principal.Identity;

                                if (identity != null)
                                {
                                    // Remove any existing groups claim
<<<<<<< HEAD
                                    RemoveExistingClaims(identity);
=======
                                    RemoveExistingGroupsClaims(identity);

                                    List<Claim> groupClaims = new List<Claim>();
>>>>>>> e686f02c

                                    // Re-populate the `groups` claim with the complete list of groups fetched from MS Graph
                                    foreach (Group group in allgroups)
                                    {
                                        // The following code adds group ids to the 'groups' claim. But depending upon your reequirement and the format of the 'groups' claim selected in
                                        // the app registration, you might want to add other attributes than id to the `groups` claim, examples being;

                                        // For instance if the required format is 'NetBIOSDomain\sAMAccountName' then the code is as commented below:
                                        // groupClaims.Add(group.OnPremisesNetBiosName+"\\"+group.OnPremisesSamAccountName));
                                        groupClaims.Add(group.Id);
                                    }
                                }
                            }
                        }
                    }
                }
            }
            catch (Exception ex)
            {
                Console.WriteLine(ex.Message);
            }
            finally
            {
                // Checks if the key 'JwtSecurityTokenUsedToCallWebAPI' exists.
                if (context.HttpContext.Items.ContainsKey("JwtSecurityTokenUsedToCallWebAPI"))
                {
                    // Removes 'JwtSecurityTokenUsedToCallWebAPI' from Items collection.
                    // If not removed then it can cause failure to the application.
                    // Because this key is also added by StoreTokenUsedToCallWebAPI method of Microsoft.Identity.Web.
                    context.HttpContext.Items.Remove("JwtSecurityTokenUsedToCallWebAPI");
                }
            }

            // Here we add the groups in a session variable to print on the home page for informational purposes
            context.HttpContext.Session.SetAsByteArray("groupClaims", groupClaims);

            return groupClaims;
        }

        /// <summary>
        /// Remove groups claims if already exists.
        /// </summary>
        /// <param name="identity"></param>
        private static void RemoveExistingGroupsClaims(ClaimsIdentity identity)
        {
            //clear existing claim
            List<Claim> existingGroupsClaims = identity.Claims.Where(x => x.Type == "groups").ToList();
            if (existingGroupsClaims?.Count > 0)
            {
                foreach (Claim groupsClaim in existingGroupsClaims)
                {
                    identity.RemoveClaim(groupsClaim);
                }
            }
        }

        /// <summary>
        /// Returns all the groups that the user is a direct member of.
        /// </summary>
        /// <param name="membersCollectionPage">First page having collection of directory roles and groups</param>
        /// <returns>List of groups</returns>
        private static List<Group> ProcessIGraphServiceMemberOfCollectionPage(IUserMemberOfCollectionWithReferencesPage membersCollectionPage)
        {
            List<Group> allGroups = new List<Group>();

            try
            {
                if (membersCollectionPage != null)
                {
                    do
                    {
                        // Page through results
                        foreach (DirectoryObject directoryObject in membersCollectionPage.CurrentPage)
                        {
                            //Collection contains directory roles and groups of the user.
                            //Checks and adds groups only to the list.
                            if (directoryObject is Group)
                            {
                                allGroups.Add(directoryObject as Group);
                            }
                        }

                        // are there more pages (Has a @odata.nextLink ?)
                        if (membersCollectionPage.NextPageRequest != null)
                        {
                            membersCollectionPage = membersCollectionPage.NextPageRequest.GetAsync().Result;
                        }
                        else
                        {
                            membersCollectionPage = null;
                        }
                    } while (membersCollectionPage != null);
                }
            }
            catch (ServiceException ex)
            {
                Console.WriteLine($"We could not process the groups list: {ex}");
                return null;
            }
            return allGroups;
        }
    }
}<|MERGE_RESOLUTION|>--- conflicted
+++ resolved
@@ -76,13 +76,7 @@
                                 if (identity != null)
                                 {
                                     // Remove any existing groups claim
-<<<<<<< HEAD
                                     RemoveExistingClaims(identity);
-=======
-                                    RemoveExistingGroupsClaims(identity);
-
-                                    List<Claim> groupClaims = new List<Claim>();
->>>>>>> e686f02c
 
                                     // Re-populate the `groups` claim with the complete list of groups fetched from MS Graph
                                     foreach (Group group in allgroups)
