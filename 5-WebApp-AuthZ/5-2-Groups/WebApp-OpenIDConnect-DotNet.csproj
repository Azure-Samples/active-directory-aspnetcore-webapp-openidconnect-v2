﻿<Project Sdk="Microsoft.NET.Sdk.Web">

  <PropertyGroup>
    <TargetFramework>net7.0</TargetFramework>
    <UserSecretsId>aspnet-WebApp_OpenIDConnect_DotNet-81EA87AD-E64D-4755-A1CC-5EA47F49B5D8</UserSecretsId>
    <WebProject_DirectoryAccessLevelKey>0</WebProject_DirectoryAccessLevelKey>
  </PropertyGroup>

  <ItemGroup>
    <Compile Remove="AppCreationScripts\**" />
    <Compile Remove="ReadmeFiles\**" />
    <Content Remove="AppCreationScripts\**" />
    <Content Remove="ReadmeFiles\**" />
    <EmbeddedResource Remove="AppCreationScripts\**" />
    <EmbeddedResource Remove="ReadmeFiles\**" />
    <None Remove="AppCreationScripts\**" />
    <None Remove="ReadmeFiles\**" />
  </ItemGroup>

  <ItemGroup>
    <PackageReference Include="Microsoft.AspNetCore.Session" Version="2.2.0" />
<<<<<<< HEAD
    <PackageReference Include="Microsoft.Identity.Web.MicrosoftGraph" Version="2.12.2" />
    <PackageReference Include="Microsoft.Identity.Web.UI" Version="2.12.2" />
=======
    <PackageReference Include="Microsoft.Identity.Web.GraphServiceClient" Version="2.12.1" />
    <PackageReference Include="Microsoft.Identity.Web.UI" Version="2.12.1" />
>>>>>>> 7c3fefd5
    <PackageReference Include="Newtonsoft.Json" Version="13.0.1" />
  </ItemGroup>

  <ItemGroup>
    <Folder Include="Properties\PublishProfiles\" />
    <Folder Include="Properties\ServiceDependencies\" />
  </ItemGroup>

</Project><|MERGE_RESOLUTION|>--- conflicted
+++ resolved
@@ -19,13 +19,8 @@
 
   <ItemGroup>
     <PackageReference Include="Microsoft.AspNetCore.Session" Version="2.2.0" />
-<<<<<<< HEAD
-    <PackageReference Include="Microsoft.Identity.Web.MicrosoftGraph" Version="2.12.2" />
+    <PackageReference Include="Microsoft.Identity.Web.GraphServiceClient" Version="2.12.2" />
     <PackageReference Include="Microsoft.Identity.Web.UI" Version="2.12.2" />
-=======
-    <PackageReference Include="Microsoft.Identity.Web.GraphServiceClient" Version="2.12.1" />
-    <PackageReference Include="Microsoft.Identity.Web.UI" Version="2.12.1" />
->>>>>>> 7c3fefd5
     <PackageReference Include="Newtonsoft.Json" Version="13.0.1" />
   </ItemGroup>
 
