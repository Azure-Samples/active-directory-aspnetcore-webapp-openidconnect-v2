--- conflicted
+++ resolved
@@ -11,13 +11,9 @@
   </ItemGroup>
 
   <ItemGroup>
-<<<<<<< HEAD
-    <PackageReference Include="Microsoft.Identity.Web.UI" Version="1.25.5" />
-    <PackageReference Include="Microsoft.Identity.Web.MicrosoftGraph" Version="1.25.5" />
-=======
+
     <PackageReference Include="Microsoft.Identity.Web.UI" Version="1.25.7" />
     <PackageReference Include="Microsoft.Identity.Web.MicrosoftGraph" Version="1.25.7" />
->>>>>>> 3ebfe378
   </ItemGroup>
 
 </Project>