--- conflicted
+++ resolved
@@ -11,13 +11,8 @@
   </ItemGroup>
 
   <ItemGroup>
-<<<<<<< HEAD
-    <PackageReference Include="Microsoft.Identity.Web.UI" Version="1.25.5" />
-    <PackageReference Include="Microsoft.Identity.Web.MicrosoftGraph" Version="1.25.5" />
-=======
     <PackageReference Include="Microsoft.Identity.Web.UI" Version="1.25.6" />
     <PackageReference Include="Microsoft.Identity.Web.MicrosoftGraph" Version="1.25.6" />
->>>>>>> 785a7678
   </ItemGroup>
 
 </Project>