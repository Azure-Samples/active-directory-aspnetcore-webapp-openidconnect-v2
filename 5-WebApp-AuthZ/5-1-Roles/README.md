---
services: active-directory
platforms: dotnet
author: kalyankrishna1
level: 300
client: ASP.NET Core Web App
service: Microsoft Graph
endpoint: Microsoft identity platform
page_type: sample
languages:
  - csharp  
products:
  - azure
  - azure-active-directory  
  - dotnet
  - office-ms-graph
description: "Add authorization using app roles & roles claims to an ASP.NET Core web app thats signs-in users with the Microsoft identity platform"
---
<<<<<<< HEAD

# Add authorization using **app roles** & **roles** claims to an ASP.NET Core web app that signs-in users with the Microsoft identity platform
=======
# Add authorization using **app roles** & **roles** claims to an ASP.NET Core web app thats signs-in users with the Microsoft identity platform
>>>>>>> 9a790f10

[![Build status](https://identitydivision.visualstudio.com/IDDP/_apis/build/status/AAD%20Samples/.NET%20client%20samples/ASP.NET%20Core%20Web%20App%20tutorial)](https://identitydivision.visualstudio.com/IDDP/_build/latest?definitionId=819)

## About this sample

### Overview

This sample shows how a .NET Core MVC Web app that uses [OpenID Connect](https://docs.microsoft.com/azure/active-directory/develop/v1-protocols-openid-connect-code) to sign in users and use Azure AD Application Roles (app roles) for authorization. App roles, along with Security groups are popular means to implement authorization.

This application implements RBAC using Azure AD's Application Roles & Role Claims feature. Another approach is to use Azure AD Groups and Group Claims, as shown in [WebApp-GroupClaims](../../5-WebApp-AuthZ/5-2-Groups/Readme.md). Azure AD Groups and Application Roles are by no means mutually exclusive; they can be used in tandem to provide even finer grained access control.

Using RBAC with Application Roles and Role Claims, developers can securely enforce authorization policies with minimal effort on their part.

- A Microsoft Identity Platform Office Hours session covered Azure AD App roles and security groups, featuring this scenario and this sample. A recording of the session is is provided in this video [Using Security Groups and Application Roles in your apps](https://www.youtube.com/watch?v=V8VUPixLSiM)

For more information about how the protocols work in this scenario and other scenarios, see [Authentication Scenarios for Azure AD](http://go.microsoft.com/fwlink/?LinkId=394414).

## Scenario

This sample first leverages the ASP.NET Core OpenID Connect middleware to sign in the user. On the home page it displays the various `claims` that the user's [ID Token](https://docs.microsoft.com/azure/active-directory/develop/id-tokens) contained. The ID token is used by the asp.net security middleware to build the [ClaimsPrincipal](https://docs.microsoft.com/dotnet/api/system.security.claims.claimsprincipal), accessible via **HttpContext.User** in the code.

This web application allows users to list all users in their tenant or a list of all the app roles and groups the signed in user is assigned to depending on the app role they have been assigned to. The idea is to provide an example of how, within an application, access to certain functionality is restricted to subsets of users depending on which role they belong to.

This kind of authorization is implemented using role-based access control (RBAC). When using RBAC, an administrator grants permissions to roles, not to individual users or groups. The administrator can then assign roles to different users and groups to control who has then access to certain content and functionality.  

This sample application defines the following two *Application Roles*:

- `DirectoryViewers`: Have the ability to view any directory user's roles and security group assignments.
- `UserReaders`: Have the ability to view a list of users in the directory.

These application roles are defined in the [Azure portal](https://portal.azure.com) in the application's registration manifest.  When a user signs into the application, Azure AD emits a `roles` claim for each role that the user has been granted individually to the user in the from of role membership.  Assignment of users and groups to roles can be done through the portal's UI, or programmatically using the [Microsoft Graph](https://graph.microsoft.com) and [Azure AD PowerShell](https://docs.microsoft.com/powershell/module/azuread/?view=azureadps-2.0).  In this sample, application role management is done through the Azure portal or using PowerShell.

NOTE: Role claims will not be present for guest users in a tenant if the `https://login.microsoftonline.com/common/` endpoint is used as the authority to sign in users.

![Sign in with the Microsoft identity platform](ReadmeFiles/sign-in.png)

## How to run this sample

To run this sample, you'll need:

- [Visual Studio 2017](https://aka.ms/vsdownload) or just the [.NET Core SDK](https://www.microsoft.com/net/learn/get-started)
- An Internet connection
- A Windows machine (necessary if you want to run the app on Windows)
- An OS X machine (necessary if you want to run the app on Mac)
- A Linux machine (necessary if you want to run the app on Linux)
- An Azure Active Directory (Azure AD) tenant. For more information on how to get an Azure AD tenant, see [How to get an Azure AD tenant](https://azure.microsoft.com/documentation/articles/active-directory-howto-tenant/)
- A user account in your Azure AD tenant. This sample will not work with a Microsoft account (formerly Windows Live account). Therefore, if you signed in to the [Azure portal](https://portal.azure.com) with a Microsoft account and have never created a user account in your directory before, you need to do that now.

### Step 1:  Clone or download this repository

From your shell or command line:

```Shell
git clone https://github.com/Azure-Samples/microsoft-identity-platform-aspnetcore-webapp-tutorial.git
```

or download and extract the repository .zip file.

> Given that the name of the sample is quiet long, and so are the names of the referenced NuGet packages, you might want to clone it in a folder close to the root of your hard drive, to avoid file size limitations on Windows.

### Step 2:  Register the sample application with your Azure Active Directory tenant

There is one project in this sample. To register it, you can:

- either follow the steps [Step 2: Register the sample with your Azure Active Directory tenant](#step-2-register-the-sample-with-your-azure-active-directory-tenant) and [Step 3:  Configure the sample to use your Azure AD tenant](#choose-the-azure-ad-tenant-where-you-want-to-create-your-applications)
- or use PowerShell scripts that:
  - **automatically** creates the Azure AD applications and related objects (passwords, permissions, dependencies) for you. Note that this works for Visual Studio only.
  - modify the Visual Studio projects' configuration files.

<details>
  <summary>Expand this section if you want to use this automation:</summary>

1. On Windows, run PowerShell and navigate to the root of the cloned directory
1. In PowerShell run:

   ```PowerShell
   Set-ExecutionPolicy -ExecutionPolicy RemoteSigned -Scope Process -Force
   ```

1. Run the script to create your Azure AD application and configure the code of the sample application accordingly.
1. In PowerShell run:

   ```PowerShell
      cd .\AppCreationScripts\
   .\Configure.ps1
   ```

   > Other ways of running the scripts are described in [App Creation Scripts](./AppCreationScripts/AppCreationScripts.md)
   > The scripts also provide a guide to automated application registration, configuration and removal which can help in your CI/CD scenarios.

1. Open the Visual Studio solution and click start to run the code.

</details>

Follow the steps below to manually walk through the steps to register and configure the applications.

#### Choose the Azure AD tenant where you want to create your applications

As a first step you'll need to:

1. Sign in to the [Azure portal](https://portal.azure.com) using either a work or school account or a personal Microsoft account.
1. If your account is present in more than one Azure AD tenant, select your profile at the top right corner in the menu on top of the page, and then **switch directory**.
   Change your portal session to the desired Azure AD tenant.
1. In the portal menu click on **All services** and choose **Azure Active Directory**.

#### Register the webApp app (WebApp-RolesClaims)

1. Navigate to the Microsoft identity platform for developers [App registrations](https://go.microsoft.com/fwlink/?linkid=2083908) page.
1. Click **New registration** on top.
1. In the **Register an application page** that appears, enter your application's registration information:
   - In the **Name** section, enter a meaningful application name that will be displayed to users of the app, for example `WebApp-RolesClaims`.
   - Leave **Supported account types** on the default setting of **Accounts in this organizational directory only**.
     > Note that there are more than one redirect URIs used in this sample. You'll need to add them from the **Authentication** tab later after the app has been created successfully.
1. Click on the **Register** button in bottom to create the application.
1. In the app's registration screen, find the **Application (client) ID** value and record it for use later. You'll need it to configure the configuration file(s) later in your code.
1. In the app's registration screen, click on the **Authentication** blade in the left.
   - In the Redirect URIs section, select **Web** in the drop down and enter the following redirect URIs.
       - `https://localhost:44321/`
       - `https://localhost:44321/signin-oidc`
   - In the **Advanced settings** section, set **Logout URL** to `https://localhost:44321/signout-oidc`.
   - In the **Advanced settings** | **Implicit grant** section, check the **ID tokens** option as this sample requires
     the [Implicit grant flow](https://docs.microsoft.com/azure/active-directory/develop/v2-oauth2-implicit-grant-flow) to be enabled to
     sign-in the user, and call an API.

1. Click the **Save** button on top to save the changes.
1. In the app's registration screen, click on the **Certificates & secrets** blade in the left to open the page where we can generate secrets and upload certificates.
1. In the **Client secrets** section, click on **New client secret**:
   - Type a key description (for instance `app secret`),
   - Select one of the available key durations (**In 1 year**, **In 2 years**, or **Never Expires**) as per your security concerns.
   - The generated key value will be displayed when you click the **Add** button. Copy the generated value for use in the steps later.
   - You'll need this key later in your code's configuration files. This key value will not be displayed again, and is not retrievable by any other means, so make sure to note it from the Azure portal before navigating to any other screen or blade.
1. In the app's registration screen, click on the **API permissions** blade in the left to open the page where we add access to the Apis that your application needs.
   - Click the **Add a permission** button and then,
   - Ensure that the **Microsoft APIs** tab is selected.
   - In the *Commonly used Microsoft APIs* section, click on **Microsoft Graph**
   - In the **Delegated permissions** section, select the **User.Read**, **User.ReadBasic.All**, **Directory.Read.All** in the list. Use the search box if necessary.
   - Click on the **Add permissions** button at the bottom.

##### Define your Application Roles

1. In the blade for your  application in Azure Portal, click **Manifest**.
1. Edit the manifest by locating the `appRoles` setting and adding the two Application Roles.  The role definitions are provided in the JSON code block below.  Leave the `allowedMemberTypes` to **User** only.  Each role definition in this manifest must have a different valid **Guid** for the "id" property. Note that the `"value"` property of each role is set to the exact strings **DirectoryViewers** and **UserReaders** (as these strings are used in the code in the application).
1. Save the manifest.

The content of `appRoles` should be the following (the `id` should be a unique Guid)

```JSon
{
  ...
    "appRoles": [
        {
            "allowedMemberTypes": [
                "User"
            ],
            "description": "User readers can read basic profiles of all users in the directory",
            "displayName": "UserReaders",
            "id": "a816142a-2e8e-46c4-9997-f984faccb625",
            "isEnabled": true,
            "lang": null,
            "origin": "Application",
            "value": "UserReaders"
        },
        {
            "allowedMemberTypes": [
                "User"
            ],
            "description": "Directory viewers can view objects in the whole directory.",
            "displayName": "DirectoryViewers",
            "id": "72ff9f52-8011-49e0-a4f4-cc1bb26206fa",
            "isEnabled": true,
            "lang": null,
            "origin": "Application",
            "value": "DirectoryViewers"
        }
    ],
 ...
}
```

> Note:  To receive the `roles` claim with the name of the app roles this user is assigned to, make sure that the user accounts you plan to sign-in to this app is assigned to the app roles of this app. The guide, [Assign a user or group to an enterprise app in Azure Active Directory](https://docs.microsoft.com/azure/active-directory/manage-apps/assign-user-or-group-access-portal#assign-a-user-to-an-app---portal) provides step by step instructions.

##### Configure the  webApp app (WebApp-RolesClaims) to use your app registration

Open the project in your IDE (like Visual Studio) to configure the code.
>In the steps below, "ClientID" is the same as "Application ID" or "AppId".

1. Open the `appsettings.json` file
1. Find the app key `ClientId` and replace the existing value with the application ID (clientId) of the `WebApp-RolesClaims` application copied from the Azure portal.
1. Find the app key `TenantId` and replace the existing value with your Azure AD tenant ID.
1. Find the app key `Domain` and replace the existing value with your Azure AD tenant name.
1. Find the app key `ClientSecret` and replace the existing value with the key you saved during the creation of the `WebApp-RolesClaims` app, in the Azure portal.

### Step 4: Run the sample

1. Clean the solution, rebuild the solution, and run it.

1. Open your web browser and make a request to the app. The app immediately attempts to authenticate you via the Microsoft identity platform endpoint. Sign in using a user account of that tenant.

![First time Consent](ReadmeFiles/Sign-in-Consent.png)

1. On the home page, the app lists the various claims it obtained from your [ID token](https://docs.microsoft.com/azure/active-directory/develop/id-tokens). You'd notice a claim named `roles`. There will be one `roles` claim for each app role the signed-in use is assigned to.

1. There also are two links provided on the home page under the **Try one of the following Azure App Role driven operations** heading. These links will result in an access denied error if the signed-in user is not present in the expected role. Sign-out and sign-in with a user account with the correct role assignment to view the contents of these pages.

> Note: You need to be a tenant admin to view the page that lists all the groups and roles the signed-in user is assigned to. It requires the **Directory.Read.All** permission to work. If you run into the **AADSTS65001: The user or administrator has not consented to use the application** error, provide [admin consent](https://docs.microsoft.com/azure/active-directory/manage-apps/configure-user-consent#grant-admin-consent-when-registering-an-app-in-the-azure-portal) to your app in the portal. Sign-out and sign-in again to make the page work as expected.

When you click on the page that fetches the signed-in user's roles and group assignments, the sample will attempt to obtain consent from you for the **Directory.Read.All** permission using [incremental consent](https://docs.microsoft.com/azure/active-directory/develop/azure-ad-endpoint-comparison#incremental-and-dynamic-consent).

> Did the sample not work for you as expected? Did you encounter issues trying this sample? Then please reach out to us using the [GitHub Issues](../../../../issues) page.

### Support in ASP.NET Core middleware libraries

The asp.net middleware supports roles populated from claims by specifying the claim in the `RoleClaimType` property of `TokenValidationParameters`.

```CSharp

// Startup.cs
public static IServiceCollection AddMicrosoftIdentityPlatformAuthentication(this IServiceCollection services, IConfiguration configuration, X509Certificate2 tokenDecryptionCertificate = null)
{
            // [removed for] brevity

            // This is required to be instantiated before the OpenIdConnectOptions starts getting configured.
            // By default, the claims mapping will map claim names in the old format to accommodate older SAML applications.
            // 'http://schemas.microsoft.com/ws/2008/06/identity/claims/role' instead of 'roles'
            // This flag ensures that the ClaimsIdentity claims collection will be built from the claims in the token
            JwtSecurityTokenHandler.DefaultMapInboundClaims = false;

            // The following lines code instruct the asp.net core middleware to use the data in the "groups" claim in the Authorize attribute and User.IsInrole()
            // See https://docs.microsoft.com/aspnet/core/security/authorization/roles?view=aspnetcore-2.2 for more info.
            services.Configure<OpenIdConnectOptions>(AzureADDefaults.OpenIdScheme, options =>
            {
                // Use the groups claim for populating roles
                options.TokenValidationParameters.RoleClaimType = "roles";
            });
        // [removed for] brevity
}

/*
// In code..(Controllers & elsewhere)
    [Authorize(Policy = DirectoryViewersOnly")] // In controllers
// or
<<<<<<< HEAD
    User.IsInRole("UserReaders"); // In methods
*/

=======
User.IsInRole("UserReaders"); // In methods
>>>>>>> 9a790f10
```

## About the code

<<<<<<< HEAD
1. In the `ConfigureServices` method of `Startup.cs`, we added the following line to build the `ClaimsIdentity` object using the claims names in the token:
=======
### Create the sample from the command line

This project was created using the following command.

1. Run the following command to create a sample from the command line using the `SingleOrg` template:

    ```Sh
    dotnet new mvc --auth SingleOrg --client-id <Enter_the_Application_Id_here> --tenant-id <yourTenantId>
    ```

    > Note: Replace *`Enter_the_Application_Id_here`* with the *Application Id* from the application Id you just registered in the Application Registration Portal and *`<yourTenantId>`* with the *Directory (tenant) ID* where you created your application.

1. Open the generated project (.csproj) in Visual Studio, and save the solution.
1. Add the `Microsoft.Identity.Web.csproj` project which is located at the root of this sample repo, to your solution (**Add Existing Project ...**). It's used to simplify signing-in and, in the next tutorial phases, to get a token
1. Add a reference from your newly generated project to `Microsoft.Identity.Web` (right click on the **Dependencies** node under your new project, and choose **Add Reference ...**, and then in the projects tab find the `Microsoft.Identity.Web` project)
1. Open the **Startup.cs** file and:

   - in the `ConfigureServices` method, the following lines have been replaced :

     ```CSharp
      services.AddAuthentication(AzureADDefaults.AuthenticationScheme)
              .AddAzureAD(options => Configuration.Bind("AzureAd", options));

     // by these lines:

     //This enables your application to use the Microsoft identity platform endpoint. This endpoint is capable of signing-in users both with their Work and School and Microsoft Personal accounts.
            services.AddMicrosoftIdentityPlatformAuthentication(Configuration)
                    .AddMsal(Configuration, new string[] { "User.Read" })
                    .AddInMemoryTokenCaches(); // Adds aspnetcore MemoryCache as Token cache provider for MSAL.

        services.AddGraphService(Configuration);    // Adds the IMSGraphService as an available service for this app.
     ```

1. In the `ConfigureServices` method of `Startup.cs', add the following line:
>>>>>>> 9a790f10

     ```CSharp
            // This is required to be instantiated before the OpenIdConnectOptions starts getting configured.
            // By default, the claims mapping will map claim names in the old format to accommodate older SAML applications.
            // 'http://schemas.microsoft.com/ws/2008/06/identity/claims/role' instead of 'roles'
            // This flag ensures that the ClaimsIdentity claims collection will be built from the claims in the token
            JwtSecurityTokenHandler.DefaultMapInboundClaims = false;
     ```

1. Still in the `ConfigureServices` method of `Startup.cs`, we created the policies that wraps the authorization requirements in it. It is a good practice to wrap your authorization rules in policies, even if it is just one role, because policies are easily expandable, support unit tests, can have multiple requirements, can be code based and [more](https://docs.microsoft.com/en-us/aspnet/core/security/authorization/policies?view=aspnetcore-3.1):

    ```CSharp
        services.AddAuthorization(options => 
        {
            options.AddPolicy(AppPolicies.UserReadersOnly, policy => policy.RequireRole(AppRoles.UserReaders));
            options.AddPolicy(AppPolicies.DirectoryViewersOnly, policy => policy.RequireRole(AppRoles.DirectoryViewers));
        });
    ```

1. In the `HomeController.cs`, the following method is added with the `Authorize` attribute with the name of the policy created to check the app role **UserReaders**, that permits listing of users in the tenant.

    ```CSharp
        [Authorize(Policy = AppPolicies.UserReadersOnly)]
        public async Task<IActionResult> Users()
        {
     ```

1. In the `ConfigureServices` method of `Startup.cs'`, the following line instructs the asp.net security middleware to use the **roles** claim to fetch roles for authorization:

     ```CSharp
                // The claim in the Jwt token where App roles are available.
                options.TokenValidationParameters.RoleClaimType = "roles";
     ```

1. A new class called `AccountController.cs` is introduced. This contains the code to intercept the default AccessDenied error's route and present the user with an option to sign-out and sign-back in with a different account that has access to the required role.

    ```CSharp
        [AllowAnonymous]
        public IActionResult AccessDenied()
        {
     ```

1. The following method is also added with the `Authorize` attribute with the name of the policy created to check the app role **DirectoryViewers**, that permits listing of roles and groups the signed-in user is assigned to.

    ```CSharp
        [Authorize(Policy = AppPolicies.DirectoryViewersOnly)]
        public async Task<IActionResult> Groups()
        {
     ```

1. The views, `Users.cshtml` and `Groups.cshtml` have the code to display the users in a tenant and roles and groups the signed-in user is assigned to respectively.

## How to deploy this sample to Azure

This project has one WebApp project. To deploy it to Azure Web Sites, you'll need, :

- create an Azure Web Site
- publish the Web App to the web site, and
- update its client(s) to call the web site instead of IIS Express.

### Create and publish the `WebApp-RolesClaims` to an Azure Web Site

1. Sign in to the [Azure portal](https://portal.azure.com).
1. Click `Create a resource` in the top left-hand corner, select **Web** --> **Web App**, and give your web site a name, for example, `WebApp-RolesClaims-contoso.azurewebsites.net`.
1. Thereafter select the `Subscription`, `Resource Group`, `App service plan and Location`. `OS` will be **Windows** and `Publish` will be **Code**.
1. Click `Create` and wait for the App Service to be created.
1. Once you get the `Deployment succeeded` notification, then click on `Go to resource` to navigate to the newly created App service.
1. Once the web site is created, locate it it in the **Dashboard** and click it to open **App Services** **Overview** screen.
1. From the **Overview** tab of the App Service, download the publish profile by clicking the **Get publish profile** link and save it.  Other deployment mechanisms, such as from source control, can also be used.
1. Switch to Visual Studio and go to the WebApp-RolesClaims project.  Right click on the project in the Solution Explorer and select **Publish**.  Click **Import Profile** on the bottom bar, and import the publish profile that you downloaded earlier.
1. Click on **Configure** and in the `Connection tab`, update the Destination URL so that it is a `https` in the home page url, for example [https://WebApp-RolesClaims-contoso.azurewebsites.net](https://WebApp-RolesClaims-contoso.azurewebsites.net). Click **Next**.
1. On the Settings tab, make sure `Enable Organizational Authentication` is NOT selected.  Click **Save**. Click on **Publish** on the main screen.
1. Visual Studio will publish the project and automatically open a browser to the URL of the project.  If you see the default web page of the project, the publication was successful.

### Update the Active Directory tenant application registration for `WebApp-RolesClaims`

1. Navigate back to to the [Azure portal](https://portal.azure.com).
In the left-hand navigation pane, select the **Azure Active Directory** service, and then select **App registrations (Preview)**.
1. In the resultant screen, select the `WebApp-RolesClaims` application.
1. In the **Authentication** | page for your application, update the Logout URL fields with the address of your service, for example [https://WebApp-RolesClaims-contoso.azurewebsites.net](https://WebApp-RolesClaims-contoso.azurewebsites.net)
1. From the *Branding* menu, update the **Home page URL**, to the address of your service, for example [https://WebApp-RolesClaims-contoso.azurewebsites.net](https://WebApp-RolesClaims-contoso.azurewebsites.net). Save the configuration.
1. Add the same URL in the list of values of the *Authentication -> Redirect URIs* menu. If you have multiple redirect urls, make sure that there a new entry using the App service's Uri for each redirect url.

## Next steps

- Learn how to use app groups. [Add authorization using security groups & groups claims to a Web app that signs-in users with the Microsoft identity platform](../../5-WebApp-AuthZ/5-2-Groups/README.md).

## Learn more

- Learn how [Microsoft.Identity.Web](../../Microsoft.Identity.Web) works, in particular hooks-up to the ASP.NET Core ODIC events

## Community Help and Support

Use [Stack Overflow](http://stackoverflow.com/questions/tagged/msal) to get support from the community.
Ask your questions on Stack Overflow first and browse existing issues to see if someone has asked your question before.
Make sure that your questions or comments are tagged with [`azure-active-directory` `adal` `msal` `dotnet`].

If you find a bug in the sample, please raise the issue on [GitHub Issues](../../issues).

To provide a recommendation, visit the following [User Voice page](https://feedback.azure.com/forums/169401-azure-active-directory).

## More information

To understand more about app registration, see:

- [Quickstart: Register an application with the Microsoft identity platform (Preview)](https://docs.microsoft.com/azure/active-directory/develop/quickstart-register-app)
- [Quickstart: Configure a client application to access web APIs (Preview)](https://docs.microsoft.com/azure/active-directory/develop/quickstart-configure-app-access-web-apis)

To understand more about groups roles and the various claims in tokens, see:

- [Azure Active Directory app manifest](https://docs.microsoft.com/azure/active-directory/develop/reference-app-manifest)
- [ID tokens](https://docs.microsoft.com/azure/active-directory/develop/id-tokens)
- [Azure Active Directory access tokens](https://docs.microsoft.com/azure/active-directory/develop/access-tokens)
- [Microsoft Graph permissions reference](https://docs.microsoft.com/graph/permissions-reference)
- [user: getMemberObjects function](https://docs.microsoft.com/graph/api/user-getmemberobjects)
- [Application roles](https://docs.microsoft.com/azure/architecture/multitenant-identity/app-roles)
- [Token validation](https://github.com/AzureAD/azure-activedirectory-identitymodel-extensions-for-dotnet/wiki/ValidatingTokens)

## Contributing

If you'd like to contribute to this sample, see [CONTRIBUTING.MD](/CONTRIBUTING.md).

This project has adopted the [Microsoft Open Source Code of Conduct](https://opensource.microsoft.com/codeofconduct/). For more information, see the [Code of Conduct FAQ](https://opensource.microsoft.com/codeofconduct/faq/) or contact [opencode@microsoft.com](mailto:opencode@microsoft.com) with any additional questions or comments.<|MERGE_RESOLUTION|>--- conflicted
+++ resolved
@@ -16,12 +16,7 @@
   - office-ms-graph
 description: "Add authorization using app roles & roles claims to an ASP.NET Core web app thats signs-in users with the Microsoft identity platform"
 ---
-<<<<<<< HEAD
-
-# Add authorization using **app roles** & **roles** claims to an ASP.NET Core web app that signs-in users with the Microsoft identity platform
-=======
 # Add authorization using **app roles** & **roles** claims to an ASP.NET Core web app thats signs-in users with the Microsoft identity platform
->>>>>>> 9a790f10
 
 [![Build status](https://identitydivision.visualstudio.com/IDDP/_apis/build/status/AAD%20Samples/.NET%20client%20samples/ASP.NET%20Core%20Web%20App%20tutorial)](https://identitydivision.visualstudio.com/IDDP/_build/latest?definitionId=819)
 
@@ -263,20 +258,13 @@
 // In code..(Controllers & elsewhere)
     [Authorize(Policy = DirectoryViewersOnly")] // In controllers
 // or
-<<<<<<< HEAD
     User.IsInRole("UserReaders"); // In methods
 */
 
-=======
-User.IsInRole("UserReaders"); // In methods
->>>>>>> 9a790f10
 ```
 
 ## About the code
 
-<<<<<<< HEAD
-1. In the `ConfigureServices` method of `Startup.cs`, we added the following line to build the `ClaimsIdentity` object using the claims names in the token:
-=======
 ### Create the sample from the command line
 
 This project was created using the following command.
@@ -311,7 +299,6 @@
      ```
 
 1. In the `ConfigureServices` method of `Startup.cs', add the following line:
->>>>>>> 9a790f10
 
      ```CSharp
             // This is required to be instantiated before the OpenIdConnectOptions starts getting configured.
