--- conflicted
+++ resolved
@@ -208,25 +208,11 @@
 1. In the `ConfigureServices` method of `Startup.cs', add the following lines:
 
      ```CSharp
-<<<<<<< HEAD
-      services.AddAuthentication(AzureADDefaults.AuthenticationScheme)
-              .AddAzureAD(options => Configuration.Bind("AzureAd", options));
-
-     // by this line:
-
-     //This enables your application to use the Microsoft identity platform endpoint. This endpoint is capable of signing-in users both with their Work and School and Microsoft Personal accounts.
-            services.AddSignIn(Configuration)
-                    .AddWebAppCallsProtectedWebApi(Configuration, new string[] { "User.Read", "Directory.Read.All" }) // Adds support for the MSAL library with the permissions necessary to retrieve the signed-in user's group info in case of a token overage
-                    .AddInMemoryTokenCaches(); // Adds aspnetcore MemoryCache as Token cache provider for MSAL.
-
-        services.AddMSGraphService(Configuration);    // Adds the IMSGraphService as an available service for this app.
-=======
             // This is required to be instantiated before the OpenIdConnectOptions starts getting configured.
             // By default, the claims mapping will map claim names in the old format to accommodate older SAML applications.
             // 'http://schemas.microsoft.com/ws/2008/06/identity/claims/role' instead of 'roles'
             // This flag ensures that the ClaimsIdentity claims collection will be built from the claims in the token
             JwtSecurityTokenHandler.DefaultMapInboundClaims = false;
->>>>>>> 81afe541
      ```
 
 1. In the `HomeController.cs`, the following method is added with the `Authorize` attribute with the name of the app role **UserReaders**, that permits listing of users in the tenant.
