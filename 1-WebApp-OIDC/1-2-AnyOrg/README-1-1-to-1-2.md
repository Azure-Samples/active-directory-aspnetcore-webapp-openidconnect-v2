---
services: active-directory
platforms: dotnet
author: jmprieur
level: 200
client: ASP.NET Core Web App
endpoint: Microsoft identity platform
page_type: sample
languages:
  - csharp  
products:
  - azure
  - azure-active-directory  
  - dotnet
  - office-ms-graph
description: "Change your ASP.NET Core Web app to sign-in users in any org with the Microsoft identity platform"
---
# Change your ASP.NET Core Web app to sign-in users in any org with the Microsoft identity platform

> This sample is for Azure AD, not Azure AD B2C. See [active-directory-b2c-dotnetcore-webapp](https://github.com/Azure-Samples/active-directory-b2c-dotnetcore-webapp), until we incorporate the B2C variation in the tutorial.

![Build badge](https://identitydivision.visualstudio.com/_apis/public/build/definitions/a7934fdd-dcde-4492-a406-7fad6ac00e17/514/badge)

## Scenario

![Sign in with Azure AD](ReadmeFiles/sign-in.png)

> This is the second chapter of the first phase of this ASP.NET Core Web App tutorial. You learnt previously how to build an ASP.NET Core Web app signing-in users with the Microsoft identity platform in [your organization](../1-1-MyOrg). This chapter describes how to change that application to enable users to sign-in from any organization.
>
> If you are not interested in the differentials, but want to understand all the steps, read the full [Readme.md](./Readme.md)

## Enable users from any organization to sign-in to your Web app

### Changes to the application registration

Your application was registered to sign-in users in [your organization](../1-1-MyOrg) only. To enable users signing-in from any organization, you need to change the app registration in the Azure portal

1. Navigate to the Microsoft identity platform for developers [App registrations](https://go.microsoft.com/fwlink/?linkid=2083908) page.
1. Find your application in the list and select it.
1. In the **Authentication** section for your application, in the **Supported account types** section, select **Accounts in any organizational directory**.
1. Select **Save**

### Changes to the code

You will also need to change the configuration file in the code:

In the **appsettings.json** file, replace the `TenantId` value with `"organizations"`

### Remark: effective sign-in audience

The actual sign-in audience (accounts to sign-in) is the lowest set of what is specified in both the application registration portal and the `appsetttings.json` config file. In other words, you could also achieve the same result by:

- setting in the portal the **Supported account types** to **Accounts in any organizational directory and personal Microsoft accounts (e.g. Skype, Xbox, Outlook.com)** and set the `TenantId` value to `"organizations"` in the **appsettings.json** file
- setting in the portal the **Supported account types** to **Accounts in any organizational directory** and set the `TenantId` value to `"common"` in the **appsettings.json** file

## How to restrict users from specific organizations from signing-in your web app

In order to restrict users from specific organizations from signing-in to your web app, you'll need to customize your code a bit more to restrict issuers. In Azure AD, the token issuers are the Azure AD tenants which issue tokens to applications.

<<<<<<< HEAD
In the `Startup.cs` file, in the `ConfigureServices` method, after `services.AddSignIn(Configuration)` add some code to validate specific issuers by overriding the `TokenValidationParameters.IssuerValidator` delegate.
=======
In the `Startup.cs` file, in the `ConfigureServices` method, after `services.AddMicrosoftIdentityPlatformAuthentication(Configuration)` add some code to filter  issuers by overriding the `TokenValidationParameters.IssuerValidator` delegate.
>>>>>>> 81afe541

```CSharp
    public void ConfigureServices(IServiceCollection services)
    {
    ...
    // Sign-in users with the Microsoft identity platform
    services.AddSignIn(Configuration);

    // Restrict users to specific belonging to specific tenants
    services.Configure<OpenIdConnectOptions>(AzureADDefaults.OpenIdScheme, options =>
    {
        options.TokenValidationParameters.IssuerValidator = ValidateSpecificIssuers;
    });
   ...
```

An example of code for `ValidateSpecificIssuers` is the following:

```CSharp
    private string ValidateSpecificIssuers(string issuer, SecurityToken securityToken,
                                          TokenValidationParameters validationParameters)
    {
        var validIssuers = GetAcceptedTenantIds()
                             .Select(tid => $"https://login.microsoftonline.com/{tid}");
        if (validIssuers.Contains(issuer))
        {
            return issuer;
        }
        else
        {
            throw new SecurityTokenInvalidIssuerException("The sign-in user's account does not belong to one of the tenants that this Web App accepts users from.");
        }
    }

    private string[] GetAcceptedTenantIds()
    {
        // If you are an ISV who wants to make the Web app available only to certain customers who
        // are paying for the service, you might want to fetch this list of accepted tenant ids from
        // a database.
        // Here for simplicity we just return a hard-coded list of TenantIds.
        return new[]
        {
            "<GUID1>",
            "<GUID2>"
        };
    }
```

> If you are building a SaaS application that will be used in multiple Azure AD tenants, the please note that there are a number of steps that a SaaS developer should be aware of and is beyond the scope of this article. You are advised to go through the the multi-tenant app developer's guide [Build a multi-tenant SaaS web application that calls Microsoft Graph using Azure AD & OpenID Connect](../2-WebApp-graph-user/2-3-Multi-Tenant/Readme.md) as well.

## Next steps

- Learn how to enable [any Microsoft accounts](../1-3-AnyOrgOrPersonal) to sign-in to your application
- Learn how to enable users from [National clouds](../1-4-Sovereign) to sign-in to your application
- Learn how to enable your [Web App to call a Web API on behalf of the signed-in user](../../2-WebApp-graph-user)<|MERGE_RESOLUTION|>--- conflicted
+++ resolved
@@ -57,11 +57,7 @@
 
 In order to restrict users from specific organizations from signing-in to your web app, you'll need to customize your code a bit more to restrict issuers. In Azure AD, the token issuers are the Azure AD tenants which issue tokens to applications.
 
-<<<<<<< HEAD
-In the `Startup.cs` file, in the `ConfigureServices` method, after `services.AddSignIn(Configuration)` add some code to validate specific issuers by overriding the `TokenValidationParameters.IssuerValidator` delegate.
-=======
 In the `Startup.cs` file, in the `ConfigureServices` method, after `services.AddMicrosoftIdentityPlatformAuthentication(Configuration)` add some code to filter  issuers by overriding the `TokenValidationParameters.IssuerValidator` delegate.
->>>>>>> 81afe541
 
 ```CSharp
     public void ConfigureServices(IServiceCollection services)
