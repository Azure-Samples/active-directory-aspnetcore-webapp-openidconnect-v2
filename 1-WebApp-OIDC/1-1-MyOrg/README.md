--- conflicted
+++ resolved
@@ -36,7 +36,6 @@
 
   <details>
   <summary>Expand to see how to use this automation</summary>
-    <table><tr><td>
 
     1. On Windows run PowerShell and navigate to the solution's folder
 
@@ -56,8 +55,8 @@
 
     4. Open the Visual Studio solution and click start. That's it!
 
-    </td></tr></table></details>
-        
+    </details>
+
 - or, if you want to register your application with the Azure portal, follow the steps below:
 
 #### Choose the Azure AD tenant where you want to create your applications
@@ -75,25 +74,23 @@
 1. When the **Register an application page** appears, enter your application's registration information:
    - In the **Name** section, enter a meaningful application name that will be displayed to users of the app, for example `WebApp`.
    - In the **Supported account types** section, select **Accounts in this organizational directory only ({tenant name})**.
-
-<<<<<<< HEAD
-     <details>
-     <summary>Show me</summary><p>
-=======
      <details open=true>
-     <summary>Show/hide image</summary>
->>>>>>> 123bab4f
+     <summary>Expand/collapse screenshot</summary>
 
        ![Register app](../../ReadmeFiles/screenshot-register-app.png)
 
-       </p>
      </details>
-
      > Note that there are more than one redirect URIs. You'll need to add them from the **Authentication** tab later after the app has been created succesfully.
      
 1. Select **Register** to create the application.
 1. On the app **Overview** page, find the **Application (client) ID** value and record it for later. You'll need it to configure the Visual Studio configuration file for this project.
-   ![OVerview page](../../ReadmeFiles/screenshot-overview.png)
+   <details open=true>
+   <summary>Expand/collapse screenshot</summary>
+
+     ![OVerview page](../../ReadmeFiles/screenshot-overview.png)
+
+   </details>
+
 1. In the list of pages for the app, select **Authentication**..
    - In the Redirect URIs section, select **Web** in the combo-box and enter the following redirect URIs.
        - `https://localhost:44321/`
@@ -102,7 +99,13 @@
    - In the **Advanced settings** | **Implicit grant** section, check **ID tokens** as this sample requires
      the [Implicit grant flow](https://docs.microsoft.com/azure/active-directory/develop/v2-oauth2-implicit-grant-flow) to be enabled to
      sign-in the user.
-   ![Authentication page](../../ReadmeFiles/screenshot-authentication.png)
+     <details open=true>
+     <summary>Expand/collapse screenshot</summary>
+
+       ![Authentication page](../../ReadmeFiles/screenshot-authentication.png)
+
+     </details>
+
 1. Select **Save**.
 
 > Note that unless the Web App calls a Web API, no certificate or secret is needed.
