--- conflicted
+++ resolved
@@ -18,11 +18,7 @@
   </ItemGroup>
 
   <ItemGroup>
-<<<<<<< HEAD
-    <PackageReference Include="Microsoft.Graph" Version="1.14.0" />
-=======
     <PackageReference Include="Microsoft.Graph" Version="1.21.0" />
->>>>>>> 0ab28e77
   </ItemGroup>
 
   <ItemGroup>
