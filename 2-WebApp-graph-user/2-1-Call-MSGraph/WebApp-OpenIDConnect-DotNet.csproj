--- conflicted
+++ resolved
@@ -18,13 +18,8 @@
   </ItemGroup>
 
   <ItemGroup>
-<<<<<<< HEAD
-    <PackageReference Include="Microsoft.Identity.Web" Version="0.3.*-*" />
-    <PackageReference Include="Microsoft.Identity.Web.UI" Version="0.3.*-*" />
-=======
     <PackageReference Include="Microsoft.Identity.Web" Version="0.3.1-preview" />
     <PackageReference Include="Microsoft.Identity.Web.UI" Version="0.3.0-preview" />
->>>>>>> b355c941
   </ItemGroup>
   
 
