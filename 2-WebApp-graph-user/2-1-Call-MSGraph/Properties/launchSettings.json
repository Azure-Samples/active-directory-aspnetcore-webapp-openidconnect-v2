{
  "iisSettings": {
    "windowsAuthentication": false,
    "anonymousAuthentication": true,
    "iisExpress": {
      "applicationUrl": "http://localhost:3110/",
      "sslPort": 44321
    }
  },
    "profiles": {
<<<<<<< HEAD
      "WebApp_OpenIDConnect_DotNet": {
        "commandName": "Project",
        "launchBrowser": true,
        "environmentVariables": {
          "ASPNETCORE_ENVIRONMENT": "Development"
        },
        "applicationUrl": "https://localhost:44321;http://localhost:3110"
      }
=======
        "WebApp_OpenIDConnect_DotNet": {
            "commandName": "Project",
            "launchBrowser": true,
            "environmentVariables": {
                "ASPNETCORE_ENVIRONMENT": "Development"
            },
            "applicationUrl": "https://localhost:44321;http://localhost:3110"
        }
>>>>>>> 81afe541
    }
}<|MERGE_RESOLUTION|>--- conflicted
+++ resolved
@@ -8,24 +8,13 @@
     }
   },
     "profiles": {
-<<<<<<< HEAD
       "WebApp_OpenIDConnect_DotNet": {
         "commandName": "Project",
         "launchBrowser": true,
         "environmentVariables": {
           "ASPNETCORE_ENVIRONMENT": "Development"
         },
-        "applicationUrl": "https://localhost:44321;http://localhost:3110"
+            "applicationUrl": "https://localhost:44321;http://localhost:3110"
       }
-=======
-        "WebApp_OpenIDConnect_DotNet": {
-            "commandName": "Project",
-            "launchBrowser": true,
-            "environmentVariables": {
-                "ASPNETCORE_ENVIRONMENT": "Development"
-            },
-            "applicationUrl": "https://localhost:44321;http://localhost:3110"
-        }
->>>>>>> 81afe541
     }
 }