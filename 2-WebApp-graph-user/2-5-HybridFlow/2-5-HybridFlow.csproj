<Project Sdk="Microsoft.NET.Sdk.Web">

  <PropertyGroup>
    <TargetFramework>net6.0</TargetFramework>
    <Nullable>enable</Nullable>
    <ImplicitUsings>enable</ImplicitUsings>
    <RootNamespace>WebApp_OpenIDConnect_DotNet</RootNamespace>
  </PropertyGroup>

  <ItemGroup>
<<<<<<< HEAD
    <PackageReference Include="Microsoft.Identity.Web" Version="2.12.2" />
    <PackageReference Include="Microsoft.Identity.Web.MicrosoftGraph" Version="2.12.2" />
    <PackageReference Include="Microsoft.Identity.Web.UI" Version="2.12.2" />
=======
    <PackageReference Include="Microsoft.Identity.Web" Version="2.12.1" />
    <PackageReference Include="Microsoft.Identity.Web.GraphServiceClient" Version="2.12.1" />
    <PackageReference Include="Microsoft.Identity.Web.UI" Version="2.12.1" />
>>>>>>> 7c3fefd5
    <PackageReference Include="Microsoft.VisualStudio.Web.CodeGeneration.Design" Version="6.0.3" />
  </ItemGroup>

</Project><|MERGE_RESOLUTION|>--- conflicted
+++ resolved
@@ -8,15 +8,9 @@
   </PropertyGroup>
 
   <ItemGroup>
-<<<<<<< HEAD
     <PackageReference Include="Microsoft.Identity.Web" Version="2.12.2" />
-    <PackageReference Include="Microsoft.Identity.Web.MicrosoftGraph" Version="2.12.2" />
+    <PackageReference Include="Microsoft.Identity.Web.GraphServiceClient" Version="2.12.2" />
     <PackageReference Include="Microsoft.Identity.Web.UI" Version="2.12.2" />
-=======
-    <PackageReference Include="Microsoft.Identity.Web" Version="2.12.1" />
-    <PackageReference Include="Microsoft.Identity.Web.GraphServiceClient" Version="2.12.1" />
-    <PackageReference Include="Microsoft.Identity.Web.UI" Version="2.12.1" />
->>>>>>> 7c3fefd5
     <PackageReference Include="Microsoft.VisualStudio.Web.CodeGeneration.Design" Version="6.0.3" />
   </ItemGroup>
 
