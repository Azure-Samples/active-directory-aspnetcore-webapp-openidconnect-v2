--- conflicted
+++ resolved
@@ -18,17 +18,10 @@
   </ItemGroup>
 
   <ItemGroup>
-<<<<<<< HEAD
     <PackageReference Include="Microsoft.EntityFrameworkCore" Version="3.1.7" />
     <PackageReference Include="Microsoft.Extensions.Caching.SqlServer" Version="3.1.7" />
-    <PackageReference Include="Microsoft.Identity.Web" Version="0.3.1-preview" />
-    <PackageReference Include="Microsoft.Identity.Web.UI" Version="0.3.0-preview" />
-=======
-    <PackageReference Include="Microsoft.EntityFrameworkCore" Version="3.0.1" />
-    <PackageReference Include="Microsoft.Extensions.Caching.SqlServer" Version="3.0.1" />
     <PackageReference Include="Microsoft.Identity.Web" Version="0.4.0-preview" />
     <PackageReference Include="Microsoft.Identity.Web.UI" Version="0.4.0-preview" />
->>>>>>> 06129794
   </ItemGroup>
   
 
