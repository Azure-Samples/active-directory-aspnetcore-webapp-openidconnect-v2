--- conflicted
+++ resolved
@@ -71,11 +71,7 @@
 
 ### Web apps that sign in users and call web apis on behalf of the signed-in user - startup.cs
 
-<<<<<<< HEAD
-If moreover you want your Web app to call web APIS, you'll need to add a line with `.AddWebAppCallsProtectedWebApi()`, and choose a token cache implementation, for instance `.AddInMemoryTokenCaches()`
-=======
 If you want your web app to call web APIs, you'll need to add a line with `.AddWebAppCallsProtectedWebApi()`, and choose a token cache implementation, for instance `.AddInMemoryTokenCaches()`
->>>>>>> c3852b32
 
 ```CSharp
 using Microsoft.Identity.Web;
@@ -122,11 +118,7 @@
   ...
 ```
 
-<<<<<<< HEAD
-Then in your controller actions, you'll need to call: `ITokenAcquisition.GetAccessTokenOnBehalfOfUserAsync` passing the scopes for which to request a token. The other methods of ITokenAcquisition are used from the `AddWebAppCallsProtectedWebApi()` method and similar methods for web APIs (see below).
-=======
 Then in your controller actions, you'll need to call: `ITokenAcquisition.GetAccessTokenForUserAsync` passing the scopes for which to request a token. The other methods of ITokenAcquisition are used from the `AddWebAppCallsProtectedWebApi()` method and similar methods for web APIs (see below).
->>>>>>> c3852b32
 
 ```CSharp
 [Authorize]
@@ -210,11 +202,7 @@
 
 ### Protected web APIs that call downstream APIs on behalf of a user - Startup.cs
 
-<<<<<<< HEAD
-If moreover you want your web API to call downstream web APIS, you'll need to add lines with `.AddProtectedWebApiCallsProtectedWebApi()`, and choose a token cache implementation, for instance `.AddInMemoryTokenCaches()`
-=======
 If you want your web API to call downstream web APIS, you'll need to add lines with `.AddProtectedWebApiCallsProtectedWebApi()`, and choose a token cache implementation, for instance `.AddInMemoryTokenCaches()`
->>>>>>> c3852b32
 
 ```CSharp
 using Microsoft.Identity.Web;
