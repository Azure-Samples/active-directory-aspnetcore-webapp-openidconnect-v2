--- conflicted
+++ resolved
@@ -136,11 +136,7 @@
   }
 ```
 
-<<<<<<< HEAD
-The controller action is decorated by an attribute `AuthorizeForScopesAttribute` which enables to process the `MsalUiRequiredException` that could be thrown by the service implementing `ITokenAcquisition.GetAccessTokenForUserAsync` so that the web app interacts with the user, and ask them to consent to the scopes, or re-sign-in if needed.
-=======
 The controller action is decorated by an attribute `AuthorizeForScopesAttribute` which enables it to process the `MsalUiRequiredException` that could be thrown by the service implementing `ITokenAcquisition.GetAccessTokenOnBehalfOfUserAsync` so that the web app interacts with the user, and asks them to consent to the scopes, or re-sign-in if needed.
->>>>>>> 794daae1
 
 <img alt="AuthorizeForScopesAttribute" src="https://user-images.githubusercontent.com/13203188/64253212-0bc56d80-cf1d-11e9-9666-2e72b78886ed.png" width="50%"/>
 
