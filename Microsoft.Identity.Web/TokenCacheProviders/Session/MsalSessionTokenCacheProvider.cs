﻿// Copyright (c) Microsoft Corporation. All rights reserved.
// Licensed under the MIT License.

using System;
using Microsoft.AspNetCore.Http;
using Microsoft.Extensions.Options;
using System.Diagnostics;
using System.Threading;
using System.Threading.Tasks;
using Microsoft.AspNetCore.Authentication.OpenIdConnect;

namespace Microsoft.Identity.Web.TokenCacheProviders.Session
{
    /// <summary>
    /// An implementation of token cache for Confidential clients backed by an Http session.
    /// </summary>
    /// For this session cache to work effectively the aspnetcore session has to be configured properly.
    /// The latest guidance is provided at https://docs.microsoft.com/aspnet/core/fundamentals/app-state
    ///
    /// // In the method - public void ConfigureServices(IServiceCollection services) in startup.cs, add the following
    /// services.AddSession(option =>
    /// {
    ///	    option.Cookie.IsEssential = true;
    /// });
    ///
    /// In the method - public void Configure(IApplicationBuilder app, IHostingEnvironment env) in startup.cs, add the following
    ///
    /// app.UseSession(); // Before UseMvc()
    ///
    /// <seealso cref="https://aka.ms/msal-net-token-cache-serialization"/>
    public class MsalSessionTokenCacheProvider : MsalAbstractTokenCacheProvider, IMsalTokenCacheProvider
    {
        private HttpContext CurrentHttpContext => _httpContextAccessor.HttpContext;

<<<<<<< HEAD
        public MsalSessionTokenCacheProvider(IOptions<MicrosoftIdentityOptions> azureAdOptions,
                            IHttpContextAccessor httpContextAccessor) :
              base(azureAdOptions, httpContextAccessor)
=======
        public MsalSessionTokenCacheProvider(
            IOptions<AzureADOptions> azureAdOptions, 
            IHttpContextAccessor httpContextAccessor) : 
            base(azureAdOptions, httpContextAccessor)
>>>>>>> c3852b32
        {
        }

        protected override async Task<byte[]> ReadCacheBytesAsync(string cacheKey)
        {
            await CurrentHttpContext.Session.LoadAsync().ConfigureAwait(false);

            s_sessionLock.EnterReadLock();
            try
            {
                if (CurrentHttpContext.Session.TryGetValue(cacheKey, out byte[] blob))
                {
                    Debug.WriteLine($"INFO: Deserializing session {CurrentHttpContext.Session.Id}, cacheId {cacheKey}");
                }
                else
                {
                    Debug.WriteLine($"INFO: cacheId {cacheKey} not found in session {CurrentHttpContext.Session.Id}");
                }
                return blob;
            }
            finally
            {
                s_sessionLock.ExitReadLock();
            }
        }

        protected override async Task WriteCacheBytesAsync(string cacheKey, byte[] bytes)
        {
            s_sessionLock.EnterWriteLock();
            try
            {
                Debug.WriteLine($"INFO: Serializing session {CurrentHttpContext.Session.Id}, cacheId {cacheKey}");

                // Reflect changes in the persistent store
                CurrentHttpContext.Session.Set(cacheKey, bytes);
                await CurrentHttpContext.Session.CommitAsync().ConfigureAwait(false);
            }
            finally
            {
                s_sessionLock.ExitWriteLock();
            }
        }

        protected override async Task RemoveKeyAsync(string cacheKey)
        {
            s_sessionLock.EnterWriteLock();
            try
            {
                Debug.WriteLine($"INFO: Clearing session {CurrentHttpContext.Session.Id}, cacheId {cacheKey}");

                // Reflect changes in the persistent store
                CurrentHttpContext.Session.Remove(cacheKey);
                await CurrentHttpContext.Session.CommitAsync().ConfigureAwait(false);
            }
            finally
            {
                s_sessionLock.ExitWriteLock();
            }
        }

        private static readonly ReaderWriterLockSlim s_sessionLock = new ReaderWriterLockSlim(LockRecursionPolicy.NoRecursion);

    }
}<|MERGE_RESOLUTION|>--- conflicted
+++ resolved
@@ -32,16 +32,9 @@
     {
         private HttpContext CurrentHttpContext => _httpContextAccessor.HttpContext;
 
-<<<<<<< HEAD
         public MsalSessionTokenCacheProvider(IOptions<MicrosoftIdentityOptions> azureAdOptions,
-                            IHttpContextAccessor httpContextAccessor) :
-              base(azureAdOptions, httpContextAccessor)
-=======
-        public MsalSessionTokenCacheProvider(
-            IOptions<AzureADOptions> azureAdOptions, 
             IHttpContextAccessor httpContextAccessor) : 
             base(azureAdOptions, httpContextAccessor)
->>>>>>> c3852b32
         {
         }
 
