// Copyright (c) Microsoft Corporation. All rights reserved.
// Licensed under the MIT License.

using Microsoft.AspNetCore.Authentication;
using Microsoft.AspNetCore.Authentication.Cookies;
using Microsoft.AspNetCore.Authentication.OpenIdConnect;
using Microsoft.AspNetCore.Builder;
using Microsoft.AspNetCore.Http;
using Microsoft.Extensions.Configuration;
using Microsoft.Extensions.DependencyInjection;
using Microsoft.Extensions.Options;
using Microsoft.Identity.Client;
using Microsoft.Identity.Web.Resource;
using Microsoft.IdentityModel.Protocols.OpenIdConnect;
using System;
using System.Collections.Generic;
using System.Threading.Tasks;

namespace Microsoft.Identity.Web
{
    /// <summary>
    /// Extensions for IServiceCollection for startup initialization.
    /// </summary>
    public static class WebAppServiceCollectionExtensions
    {
        /// <summary>
        /// Add authentication with Microsoft identity platform.
        /// This method expects the configuration file will have a section named "AzureAd" with the necessary settings to initialize authentication options.
        /// </summary>
        /// <param name="services">Service collection to which to add this authentication scheme</param>
        /// <param name="configuration">The Configuration object</param>
        /// <param name="subscribeToOpenIdConnectMiddlewareDiagnosticsEvents">
        /// Set to true if you want to debug, or just understand the OpenIdConnect events.
        /// </param>
        /// <returns></returns>
<<<<<<< HEAD
        //public static IServiceCollection AddSignIn(
        //    this IServiceCollection services,
        //    IConfiguration configuration,
        //    string configSectionName = "AzureAD",
        //    bool subscribeToOpenIdConnectMiddlewareDiagnosticsEvents = false)
        //{

        //    services.AddAuthentication(auth =>
        //    {
        //        auth.DefaultAuthenticateScheme = CookieAuthenticationDefaults.AuthenticationScheme;
        //        auth.DefaultChallengeScheme = OpenIdConnectDefaults.AuthenticationScheme;
        //        auth.DefaultSignInScheme = CookieAuthenticationDefaults.AuthenticationScheme;
        //    })
        //    .AddCookie()
        //    .AddOpenIdConnect(options =>
        //    {
        //        configuration.GetSection(configSectionName).Bind(options);

        //        options.SignInScheme = CookieAuthenticationDefaults.AuthenticationScheme;

        //        // Per the code below, this application signs in users in any Work and School
        //        // accounts and any Microsoft Personal Accounts.
        //        // If you want to direct Azure AD to restrict the users that can sign-in, change
        //        // the tenant value of the appsettings.json file in the following way:
        //        // - only Work and School accounts => 'organizations'
        //        // - only Microsoft Personal accounts => 'consumers'
        //        // - Work and School and Personal accounts => 'common'
        //        // If you want to restrict the users that can sign-in to only one tenant
        //        // set the tenant value in the appsettings.json file to the tenant ID
        //        // or domain of this organization
        //        options.Authority = options.Authority + "/v2.0/";

        //        // If you want to restrict the users that can sign-in to several organizations
        //        // Set the tenant value in the appsettings.json file to 'organizations', and add the
        //        // issuers you want to accept to options.TokenValidationParameters.ValidIssuers collection
        //        options.TokenValidationParameters.IssuerValidator = AadIssuerValidator.GetIssuerValidator(options.Authority).Validate;

        //        // Set the nameClaimType to be preferred_username.
        //        // This change is needed because certain token claims from Azure AD V1 endpoint
        //        // (on which the original .NET core template is based) are different than Microsoft identity platform endpoint.
        //        // For more details see [ID Tokens](https://docs.microsoft.com/azure/active-directory/develop/id-tokens)
        //        // and [Access Tokens](https://docs.microsoft.com/azure/active-directory/develop/access-tokens)
        //        options.TokenValidationParameters.NameClaimType = "preferred_username";

        //        // Avoids having users being presented the select account dialog when they are already signed-in
        //        // for instance when going through incremental consent
        //        options.Events.OnRedirectToIdentityProvider = context =>
        //        {
        //            var login = context.Properties.GetParameter<string>(OpenIdConnectParameterNames.LoginHint);
        //            if (!string.IsNullOrWhiteSpace(login))
        //            {
        //                context.ProtocolMessage.LoginHint = login;
        //                context.ProtocolMessage.DomainHint = context.Properties.GetParameter<string>(
        //                    OpenIdConnectParameterNames.DomainHint);

        //                // delete the login_hint and domainHint from the Properties when we are done otherwise
        //                // it will take up extra space in the cookie.
        //                context.Properties.Parameters.Remove(OpenIdConnectParameterNames.LoginHint);
        //                context.Properties.Parameters.Remove(OpenIdConnectParameterNames.DomainHint);
        //            }

        //            // Additional claims
        //            if (context.Properties.Items.ContainsKey(OidcConstants.AdditionalClaims))
        //            {
        //                context.ProtocolMessage.SetParameter(
        //                    OidcConstants.AdditionalClaims,
        //                    context.Properties.Items[OidcConstants.AdditionalClaims]);
        //            }

        //            return Task.FromResult(0);
        //        };

        //        if (subscribeToOpenIdConnectMiddlewareDiagnosticsEvents)
        //        {
        //            OpenIdConnectMiddlewareDiagnostics.Subscribe(options.Events);
        //        }
        //    });

        //    return services;
        //}
=======
        public static IServiceCollection AddMicrosoftIdentityPlatformAuthentication(
            this IServiceCollection services,
            IConfiguration configuration,
            string configSectionName = "AzureAd",
            bool subscribeToOpenIdConnectMiddlewareDiagnosticsEvents = false)
        {

            services.AddAuthentication(AzureADDefaults.AuthenticationScheme)
                .AddAzureAD(options => configuration.Bind(configSectionName, options));
            services.Configure<AzureADOptions>(options => configuration.Bind(configSectionName, options));

            services.Configure<OpenIdConnectOptions>(AzureADDefaults.OpenIdScheme, options =>
            {
                // Per the code below, this application signs in users in any Work and School
                // accounts and any Microsoft Personal Accounts.
                // If you want to direct Azure AD to restrict the users that can sign-in, change
                // the tenant value of the appsettings.json file in the following way:
                // - only Work and School accounts => 'organizations'
                // - only Microsoft Personal accounts => 'consumers'
                // - Work and School and Personal accounts => 'common'
                // If you want to restrict the users that can sign-in to only one tenant
                // set the tenant value in the appsettings.json file to the tenant ID
                // or domain of this organization
                options.Authority = options.Authority + "/v2.0/";

                // If you want to restrict the users that can sign-in to several organizations
                // Set the tenant value in the appsettings.json file to 'organizations', and add the
                // issuers you want to accept to options.TokenValidationParameters.ValidIssuers collection
                options.TokenValidationParameters.IssuerValidator = AadIssuerValidator.GetIssuerValidator(options.Authority).Validate;

                // Set the nameClaimType to be preferred_username.
                // This change is needed because certain token claims from Azure AD V1 endpoint
                // (on which the original .NET core template is based) are different than Microsoft identity platform endpoint.
                // For more details see [ID Tokens](https://docs.microsoft.com/azure/active-directory/develop/id-tokens)
                // and [Access Tokens](https://docs.microsoft.com/azure/active-directory/develop/access-tokens)
                options.TokenValidationParameters.NameClaimType = "preferred_username";
                
                // Avoids having users being presented the select account dialog when they are already signed-in
                // for instance when going through incremental consent
                options.Events.OnRedirectToIdentityProvider = context =>
                {
                    var login = context.Properties.GetParameter<string>(OpenIdConnectParameterNames.LoginHint);
                    if (!string.IsNullOrWhiteSpace(login))
                    {
                        context.ProtocolMessage.LoginHint = login;
                        context.ProtocolMessage.DomainHint = context.Properties.GetParameter<string>(
                            OpenIdConnectParameterNames.DomainHint);

                        // delete the login_hint and domainHint from the Properties when we are done otherwise
                        // it will take up extra space in the cookie.
                        context.Properties.Parameters.Remove(OpenIdConnectParameterNames.LoginHint);
                        context.Properties.Parameters.Remove(OpenIdConnectParameterNames.DomainHint);
                    }

                    // Additional claims
                    if (context.Properties.Items.ContainsKey(OidcConstants.AdditionalClaims))
                    {
                        context.ProtocolMessage.SetParameter(
                            OidcConstants.AdditionalClaims,
                            context.Properties.Items[OidcConstants.AdditionalClaims]);
                    }

                    return Task.FromResult(0);
                };

                if (subscribeToOpenIdConnectMiddlewareDiagnosticsEvents)
                {
                    OpenIdConnectMiddlewareDiagnostics.Subscribe(options.Events);
                }
            });

            return services;
        }
>>>>>>> 81afe541

        // TODO: pass an option with a section name to bind the options ? or a delegate?

        /// <summary>
        /// Add MSAL support to the Web App or Web API
        /// </summary>
        /// <param name="services">Service collection to which to add authentication</param>
        /// <param name="initialScopes">Initial scopes to request at sign-in</param>
        /// <returns></returns>
        public static IServiceCollection AddWebAppCallsProtectedWebApi(this IServiceCollection services, IConfiguration configuration, IEnumerable<string> initialScopes, string configSectionName = "AzureAd")
        {
            // Ensure that configuration options for MSAL.NET, HttpContext accessor and the Token acquisition service
            // (encapsulating MSAL.NET) are available through dependency injection
            services.Configure<ConfidentialClientApplicationOptions>(options => configuration.Bind(configSectionName, options));
            services.AddHttpContextAccessor();
            services.AddTokenAcquisition();

            services.Configure<OpenIdConnectOptions>(OpenIdConnectDefaults.AuthenticationScheme, options =>
            {
                // Response type
                options.ResponseType = OpenIdConnectResponseType.CodeIdToken;

                // This scope is needed to get a refresh token when users sign-in with their Microsoft personal accounts
                // (it's required by MSAL.NET and automatically provided when users sign-in with work or school accounts)
                options.Scope.Add(OidcConstants.ScopeOfflineAccess);
                if (initialScopes != null)
                {
                    foreach (string scope in initialScopes)
                    {
                        if (!options.Scope.Contains(scope))
                        {
                            options.Scope.Add(scope);
                        }
                    }
                }

                // Handling the auth redemption by MSAL.NET so that a token is available in the token cache
                // where it will be usable from Controllers later (through the TokenAcquisition service)
                var handler = options.Events.OnAuthorizationCodeReceived;
                options.Events.OnAuthorizationCodeReceived = async context =>
                {
                    var tokenAcquisition = context.HttpContext.RequestServices.GetRequiredService<ITokenAcquisition>();
                    await tokenAcquisition.AddAccountToCacheFromAuthorizationCodeAsync(context, options.Scope).ConfigureAwait(false);
                    await handler(context).ConfigureAwait(false);
                };

                // Handling the sign-out: removing the account from MSAL.NET cache
                options.Events.OnRedirectToIdentityProviderForSignOut = async context =>
                {
                    // Remove the account from MSAL.NET token cache
                    var tokenAcquisition = context.HttpContext.RequestServices.GetRequiredService<ITokenAcquisition>();
                    await tokenAcquisition.RemoveAccountAsync(context).ConfigureAwait(false);
                };
            });
            return services;
        }

<<<<<<< HEAD
        public static AuthenticationBuilder AddSignIn(this AuthenticationBuilder builder, Action<OpenIdConnectOptions> configureOptions) =>
            builder.AddSignIn(
                OpenIdConnectDefaults.AuthenticationScheme,
                OpenIdConnectDefaults.AuthenticationScheme,
                CookieAuthenticationDefaults.AuthenticationScheme,
                configureOptions);

        public static AuthenticationBuilder AddSignIn(
            this AuthenticationBuilder builder,
            string scheme,
            string openIdConnectScheme,
            string cookieScheme,
            Action<OpenIdConnectOptions> configureOptions)
        {
            builder.Services.Configure(scheme, configureOptions);
            builder.AddCookie(cookieScheme);
            builder.AddOpenIdConnect(openIdConnectScheme, options =>
            {
                options.SignInScheme = cookieScheme;

                if (!AuthorityHelpers.IsV2Authority(options.Authority))
                    options.Authority += "/v2.0";
                
                options.TokenValidationParameters.NameClaimType = "preferred_username";

                // If you want to restrict the users that can sign-in to several organizations
                // Set the tenant value in the appsettings.json file to 'organizations', and add the
                // issuers you want to accept to options.TokenValidationParameters.ValidIssuers collection
                options.TokenValidationParameters.IssuerValidator = AadIssuerValidator.GetIssuerValidator(options.Authority).Validate;

                // Avoids having users being presented the select account dialog when they are already signed-in
                // for instance when going through incremental consent
                options.Events.OnRedirectToIdentityProvider = context =>
                {
                    var login = context.Properties.GetParameter<string>(OpenIdConnectParameterNames.LoginHint);
                    if (!string.IsNullOrWhiteSpace(login))
                    {
                        context.ProtocolMessage.LoginHint = login;
                        context.ProtocolMessage.DomainHint = context.Properties.GetParameter<string>(
                            OpenIdConnectParameterNames.DomainHint);

                        // delete the login_hint and domainHint from the Properties when we are done otherwise
                        // it will take up extra space in the cookie.
                        context.Properties.Parameters.Remove(OpenIdConnectParameterNames.LoginHint);
                        context.Properties.Parameters.Remove(OpenIdConnectParameterNames.DomainHint);
                    }

                    // Additional claims
                    if (context.Properties.Items.ContainsKey(OidcConstants.AdditionalClaims))
                    {
                        context.ProtocolMessage.SetParameter(
                            OidcConstants.AdditionalClaims,
                            context.Properties.Items[OidcConstants.AdditionalClaims]);
                    }

                    return Task.FromResult(0);
                };
            });

            return builder;
=======
        /// <summary>
        /// Handles SameSite cookie issue according to the https://docs.microsoft.com/en-us/aspnet/core/security/samesite?view=aspnetcore-3.1.
        /// The default list of user-agents that disallow SameSite None, was taken from https://devblogs.microsoft.com/aspnet/upcoming-samesite-cookie-changes-in-asp-net-and-asp-net-core/
        /// </summary>
        /// <param name="options"></param>
        /// <returns></returns>
        public static CookiePolicyOptions HandleSameSiteCookieCompatibility(this CookiePolicyOptions options)
        {
            return HandleSameSiteCookieCompatibility(options, DisallowsSameSiteNone);
        }

        /// <summary>
        /// Handles SameSite cookie issue according to the docs: https://docs.microsoft.com/en-us/aspnet/core/security/samesite?view=aspnetcore-3.1
        /// The default list of user-agents that disallow SameSite None, was taken from https://devblogs.microsoft.com/aspnet/upcoming-samesite-cookie-changes-in-asp-net-and-asp-net-core/
        /// </summary>
        /// <param name="options"></param>
        /// <param name="disallowsSameSiteNone">If you dont want to use the default user-agent list implementation, the method sent in this parameter will be run against the user-agent and if returned true, SameSite value will be set to Unspecified. The default user-agent list used can be found at: https://devblogs.microsoft.com/aspnet/upcoming-samesite-cookie-changes-in-asp-net-and-asp-net-core/</param>
        /// <returns></returns>
        public static CookiePolicyOptions HandleSameSiteCookieCompatibility(this CookiePolicyOptions options, Func<string, bool> disallowsSameSiteNone)
        {
            options.MinimumSameSitePolicy = SameSiteMode.Unspecified;
            options.OnAppendCookie = cookieContext =>
                CheckSameSite(cookieContext.Context, cookieContext.CookieOptions, disallowsSameSiteNone);
            options.OnDeleteCookie = cookieContext =>
                CheckSameSite(cookieContext.Context, cookieContext.CookieOptions, disallowsSameSiteNone);
            return options;
        }

        private static void CheckSameSite(HttpContext httpContext, CookieOptions options, Func<string, bool> disallowsSameSiteNone)
        {
            if (options.SameSite == SameSiteMode.None)
            {
                var userAgent = httpContext.Request.Headers["User-Agent"].ToString();
                if (disallowsSameSiteNone(userAgent))
                {
                    options.SameSite = SameSiteMode.Unspecified;
                }
            }
        }

        // Method taken from https://devblogs.microsoft.com/aspnet/upcoming-samesite-cookie-changes-in-asp-net-and-asp-net-core/
        public static bool DisallowsSameSiteNone(string userAgent)
        {
            // Cover all iOS based browsers here. This includes:
            // - Safari on iOS 12 for iPhone, iPod Touch, iPad
            // - WkWebview on iOS 12 for iPhone, iPod Touch, iPad
            // - Chrome on iOS 12 for iPhone, iPod Touch, iPad
            // All of which are broken by SameSite=None, because they use the iOS networking
            // stack.
            if (userAgent.Contains("CPU iPhone OS 12") ||
                userAgent.Contains("iPad; CPU OS 12"))
            {
                return true;
            }

            // Cover Mac OS X based browsers that use the Mac OS networking stack. 
            // This includes:
            // - Safari on Mac OS X.
            // This does not include:
            // - Chrome on Mac OS X
            // Because they do not use the Mac OS networking stack.
            if (userAgent.Contains("Macintosh; Intel Mac OS X 10_14") &&
                userAgent.Contains("Version/") && userAgent.Contains("Safari"))
            {
                return true;
            }

            // Cover Chrome 50-69, because some versions are broken by SameSite=None, 
            // and none in this range require it.
            // Note: this covers some pre-Chromium Edge versions, 
            // but pre-Chromium Edge does not require SameSite=None.
            if (userAgent.Contains("Chrome/5") || userAgent.Contains("Chrome/6"))
            {
                return true;
            }

            return false;
>>>>>>> 81afe541
        }
    }
}<|MERGE_RESOLUTION|>--- conflicted
+++ resolved
@@ -33,7 +33,6 @@
         /// Set to true if you want to debug, or just understand the OpenIdConnect events.
         /// </param>
         /// <returns></returns>
-<<<<<<< HEAD
         //public static IServiceCollection AddSignIn(
         //    this IServiceCollection services,
         //    IConfiguration configuration,
@@ -114,81 +113,6 @@
 
         //    return services;
         //}
-=======
-        public static IServiceCollection AddMicrosoftIdentityPlatformAuthentication(
-            this IServiceCollection services,
-            IConfiguration configuration,
-            string configSectionName = "AzureAd",
-            bool subscribeToOpenIdConnectMiddlewareDiagnosticsEvents = false)
-        {
-
-            services.AddAuthentication(AzureADDefaults.AuthenticationScheme)
-                .AddAzureAD(options => configuration.Bind(configSectionName, options));
-            services.Configure<AzureADOptions>(options => configuration.Bind(configSectionName, options));
-
-            services.Configure<OpenIdConnectOptions>(AzureADDefaults.OpenIdScheme, options =>
-            {
-                // Per the code below, this application signs in users in any Work and School
-                // accounts and any Microsoft Personal Accounts.
-                // If you want to direct Azure AD to restrict the users that can sign-in, change
-                // the tenant value of the appsettings.json file in the following way:
-                // - only Work and School accounts => 'organizations'
-                // - only Microsoft Personal accounts => 'consumers'
-                // - Work and School and Personal accounts => 'common'
-                // If you want to restrict the users that can sign-in to only one tenant
-                // set the tenant value in the appsettings.json file to the tenant ID
-                // or domain of this organization
-                options.Authority = options.Authority + "/v2.0/";
-
-                // If you want to restrict the users that can sign-in to several organizations
-                // Set the tenant value in the appsettings.json file to 'organizations', and add the
-                // issuers you want to accept to options.TokenValidationParameters.ValidIssuers collection
-                options.TokenValidationParameters.IssuerValidator = AadIssuerValidator.GetIssuerValidator(options.Authority).Validate;
-
-                // Set the nameClaimType to be preferred_username.
-                // This change is needed because certain token claims from Azure AD V1 endpoint
-                // (on which the original .NET core template is based) are different than Microsoft identity platform endpoint.
-                // For more details see [ID Tokens](https://docs.microsoft.com/azure/active-directory/develop/id-tokens)
-                // and [Access Tokens](https://docs.microsoft.com/azure/active-directory/develop/access-tokens)
-                options.TokenValidationParameters.NameClaimType = "preferred_username";
-                
-                // Avoids having users being presented the select account dialog when they are already signed-in
-                // for instance when going through incremental consent
-                options.Events.OnRedirectToIdentityProvider = context =>
-                {
-                    var login = context.Properties.GetParameter<string>(OpenIdConnectParameterNames.LoginHint);
-                    if (!string.IsNullOrWhiteSpace(login))
-                    {
-                        context.ProtocolMessage.LoginHint = login;
-                        context.ProtocolMessage.DomainHint = context.Properties.GetParameter<string>(
-                            OpenIdConnectParameterNames.DomainHint);
-
-                        // delete the login_hint and domainHint from the Properties when we are done otherwise
-                        // it will take up extra space in the cookie.
-                        context.Properties.Parameters.Remove(OpenIdConnectParameterNames.LoginHint);
-                        context.Properties.Parameters.Remove(OpenIdConnectParameterNames.DomainHint);
-                    }
-
-                    // Additional claims
-                    if (context.Properties.Items.ContainsKey(OidcConstants.AdditionalClaims))
-                    {
-                        context.ProtocolMessage.SetParameter(
-                            OidcConstants.AdditionalClaims,
-                            context.Properties.Items[OidcConstants.AdditionalClaims]);
-                    }
-
-                    return Task.FromResult(0);
-                };
-
-                if (subscribeToOpenIdConnectMiddlewareDiagnosticsEvents)
-                {
-                    OpenIdConnectMiddlewareDiagnostics.Subscribe(options.Events);
-                }
-            });
-
-            return services;
-        }
->>>>>>> 81afe541
 
         // TODO: pass an option with a section name to bind the options ? or a delegate?
 
@@ -246,68 +170,6 @@
             return services;
         }
 
-<<<<<<< HEAD
-        public static AuthenticationBuilder AddSignIn(this AuthenticationBuilder builder, Action<OpenIdConnectOptions> configureOptions) =>
-            builder.AddSignIn(
-                OpenIdConnectDefaults.AuthenticationScheme,
-                OpenIdConnectDefaults.AuthenticationScheme,
-                CookieAuthenticationDefaults.AuthenticationScheme,
-                configureOptions);
-
-        public static AuthenticationBuilder AddSignIn(
-            this AuthenticationBuilder builder,
-            string scheme,
-            string openIdConnectScheme,
-            string cookieScheme,
-            Action<OpenIdConnectOptions> configureOptions)
-        {
-            builder.Services.Configure(scheme, configureOptions);
-            builder.AddCookie(cookieScheme);
-            builder.AddOpenIdConnect(openIdConnectScheme, options =>
-            {
-                options.SignInScheme = cookieScheme;
-
-                if (!AuthorityHelpers.IsV2Authority(options.Authority))
-                    options.Authority += "/v2.0";
-                
-                options.TokenValidationParameters.NameClaimType = "preferred_username";
-
-                // If you want to restrict the users that can sign-in to several organizations
-                // Set the tenant value in the appsettings.json file to 'organizations', and add the
-                // issuers you want to accept to options.TokenValidationParameters.ValidIssuers collection
-                options.TokenValidationParameters.IssuerValidator = AadIssuerValidator.GetIssuerValidator(options.Authority).Validate;
-
-                // Avoids having users being presented the select account dialog when they are already signed-in
-                // for instance when going through incremental consent
-                options.Events.OnRedirectToIdentityProvider = context =>
-                {
-                    var login = context.Properties.GetParameter<string>(OpenIdConnectParameterNames.LoginHint);
-                    if (!string.IsNullOrWhiteSpace(login))
-                    {
-                        context.ProtocolMessage.LoginHint = login;
-                        context.ProtocolMessage.DomainHint = context.Properties.GetParameter<string>(
-                            OpenIdConnectParameterNames.DomainHint);
-
-                        // delete the login_hint and domainHint from the Properties when we are done otherwise
-                        // it will take up extra space in the cookie.
-                        context.Properties.Parameters.Remove(OpenIdConnectParameterNames.LoginHint);
-                        context.Properties.Parameters.Remove(OpenIdConnectParameterNames.DomainHint);
-                    }
-
-                    // Additional claims
-                    if (context.Properties.Items.ContainsKey(OidcConstants.AdditionalClaims))
-                    {
-                        context.ProtocolMessage.SetParameter(
-                            OidcConstants.AdditionalClaims,
-                            context.Properties.Items[OidcConstants.AdditionalClaims]);
-                    }
-
-                    return Task.FromResult(0);
-                };
-            });
-
-            return builder;
-=======
         /// <summary>
         /// Handles SameSite cookie issue according to the https://docs.microsoft.com/en-us/aspnet/core/security/samesite?view=aspnetcore-3.1.
         /// The default list of user-agents that disallow SameSite None, was taken from https://devblogs.microsoft.com/aspnet/upcoming-samesite-cookie-changes-in-asp-net-and-asp-net-core/
@@ -385,7 +247,68 @@
             }
 
             return false;
->>>>>>> 81afe541
+        }
+        
+        public static AuthenticationBuilder AddSignIn(this AuthenticationBuilder builder, Action<OpenIdConnectOptions> configureOptions) =>
+            builder.AddSignIn(
+                OpenIdConnectDefaults.AuthenticationScheme,
+                OpenIdConnectDefaults.AuthenticationScheme,
+                CookieAuthenticationDefaults.AuthenticationScheme,
+                configureOptions);
+
+        public static AuthenticationBuilder AddSignIn(
+            this AuthenticationBuilder builder,
+            string scheme,
+            string openIdConnectScheme,
+            string cookieScheme,
+            Action<OpenIdConnectOptions> configureOptions)
+        {
+            builder.Services.Configure(scheme, configureOptions);
+            builder.AddCookie(cookieScheme);
+            builder.AddOpenIdConnect(openIdConnectScheme, options =>
+            {
+                options.SignInScheme = cookieScheme;
+
+                if (!AuthorityHelpers.IsV2Authority(options.Authority))
+                    options.Authority += "/v2.0";
+                
+                options.TokenValidationParameters.NameClaimType = "preferred_username";
+
+                // If you want to restrict the users that can sign-in to several organizations
+                // Set the tenant value in the appsettings.json file to 'organizations', and add the
+                // issuers you want to accept to options.TokenValidationParameters.ValidIssuers collection
+                options.TokenValidationParameters.IssuerValidator = AadIssuerValidator.GetIssuerValidator(options.Authority).Validate;
+
+                // Avoids having users being presented the select account dialog when they are already signed-in
+                // for instance when going through incremental consent
+                options.Events.OnRedirectToIdentityProvider = context =>
+                {
+                    var login = context.Properties.GetParameter<string>(OpenIdConnectParameterNames.LoginHint);
+                    if (!string.IsNullOrWhiteSpace(login))
+                    {
+                        context.ProtocolMessage.LoginHint = login;
+                        context.ProtocolMessage.DomainHint = context.Properties.GetParameter<string>(
+                            OpenIdConnectParameterNames.DomainHint);
+
+                        // delete the login_hint and domainHint from the Properties when we are done otherwise
+                        // it will take up extra space in the cookie.
+                        context.Properties.Parameters.Remove(OpenIdConnectParameterNames.LoginHint);
+                        context.Properties.Parameters.Remove(OpenIdConnectParameterNames.DomainHint);
+                    }
+
+                    // Additional claims
+                    if (context.Properties.Items.ContainsKey(OidcConstants.AdditionalClaims))
+                    {
+                        context.ProtocolMessage.SetParameter(
+                            OidcConstants.AdditionalClaims,
+                            context.Properties.Items[OidcConstants.AdditionalClaims]);
+                    }
+
+                    return Task.FromResult(0);
+                };
+            });
+
+            return builder;
         }
     }
 }