// Copyright (c) Microsoft Corporation. All rights reserved.
// Licensed under the MIT License.

using Microsoft.AspNetCore.Authentication;
using Microsoft.AspNetCore.Authentication.AzureAD.UI;
using Microsoft.AspNetCore.Authentication.OpenIdConnect;
using Microsoft.Extensions.Configuration;
using Microsoft.Extensions.DependencyInjection;
using Microsoft.Extensions.Options;
using Microsoft.Identity.Client;
using Microsoft.Identity.Web.Resource;
using Microsoft.IdentityModel.Protocols.OpenIdConnect;
using System;
using System.Collections.Generic;
using System.Threading.Tasks;

namespace Microsoft.Identity.Web
{
    /// <summary>
    /// Extensions for IServiceCollection for startup initialization.
    /// </summary>
    public static class WebAppServiceCollectionExtensions
    {
        #region
        [Obsolete("Use AddSignIn")]
        public static IServiceCollection AddMicrosoftIdentityPlatform(
                this IServiceCollection services,
                IConfiguration configuration,
                string configSectionName = "AzureAd",
                bool subscribeToOpenIdConnectMiddlewareDiagnosticsEvents = false)
        {
            return AddSignIn(services, 
                             configuration, 
                             configSectionName, 
                             subscribeToOpenIdConnectMiddlewareDiagnosticsEvents);
        }

        [Obsolete("Use AddWebAppCallsProtectedWebApi")]
        public static IServiceCollection AddMsal(this IServiceCollection services,
                                                               IConfiguration configuration,
                                                               IEnumerable<string> initialScopes,
                                                               string configSectionName = "AzureAd")
        {
            return AddWebAppCallsProtectedWebApi(services,
                                                 configuration,
                                                 initialScopes,
                                                 configSectionName);
        }
        #endregion

        /// <summary>
        /// Add authentication with Microsoft identity platform.
        /// This method expects the configuration file will have a section named "AzureAd" with the necessary settings to initialize authentication options.
        /// </summary>
        /// <param name="services">Service collection to which to add this authentication scheme</param>
        /// <param name="configuration">The Configuration object</param>
        /// <param name="subscribeToOpenIdConnectMiddlewareDiagnosticsEvents">
        /// Set to true if you want to debug, or just understand the OpenIdConnect events.
        /// </param>
        /// <returns></returns>
        public static IServiceCollection AddSignIn(
            this IServiceCollection services,
            IConfiguration configuration,
            string configSectionName = "AzureAd",
            bool subscribeToOpenIdConnectMiddlewareDiagnosticsEvents = false)
        {

            services.AddAuthentication(AzureADDefaults.AuthenticationScheme)
                .AddAzureAD(options => configuration.Bind(configSectionName, options));
            services.Configure<AzureADOptions>(options => configuration.Bind(configSectionName, options));

            services.Configure<OpenIdConnectOptions>(AzureADDefaults.OpenIdScheme, options =>
            {
                // Per the code below, this application signs in users in any Work and School
                // account and any Microsoft personal account.
                // If you want to direct Azure AD to restrict the users that can sign-in, change
                // the tenant value of the appsettings.json file in the following way:
                // - only Work and School accounts => 'organizations'
                // - only Microsoft personal accounts => 'consumers'
                // - Work and School and personal accounts => 'common'
                // If you want to restrict the users that can sign-in to only one tenant,
                // set the tenant value in the appsettings.json file to the tenant ID
                // or domain of that organization
                options.Authority = options.Authority + "/v2.0/";

                // If you want to restrict the users that can sign-in to several organizations
                // Set the tenant value in the appsettings.json file to 'organizations', and add the
                // issuers you want to accept to options.TokenValidationParameters.ValidIssuers collection
                options.TokenValidationParameters.IssuerValidator = AadIssuerValidator.GetIssuerValidator(options.Authority).Validate;

                // Set the nameClaimType to be preferred_username.
                // This change is needed because certain token claims from the Azure AD V1 endpoint
                // (on which the original .NET core template is based) are different than Microsoft identity platform endpoint.
                // For more details see [ID Tokens](https://docs.microsoft.com/azure/active-directory/develop/id-tokens)
                // and [Access Tokens](https://docs.microsoft.com/azure/active-directory/develop/access-tokens)
                options.TokenValidationParameters.NameClaimType = "preferred_username";

                // Avoids having users being presented the select account dialog when they are already signed-in
                // for instance when going through incremental consent
                options.Events.OnRedirectToIdentityProvider = context =>
                {
                    var login = context.Properties.GetParameter<string>(OpenIdConnectParameterNames.LoginHint);
                    if (!string.IsNullOrWhiteSpace(login))
                    {
                        context.ProtocolMessage.LoginHint = login;
                        context.ProtocolMessage.DomainHint = context.Properties.GetParameter<string>(
                            OpenIdConnectParameterNames.DomainHint);

                        // delete the login_hint and domainHint from the Properties when we are done otherwise
                        // it will take up extra space in the cookie.
                        context.Properties.Parameters.Remove(OpenIdConnectParameterNames.LoginHint);
                        context.Properties.Parameters.Remove(OpenIdConnectParameterNames.DomainHint);
                    }

                    // Additional claims
                    if (context.Properties.Items.ContainsKey(OidcConstants.AdditionalClaims))
                    {
                        context.ProtocolMessage.SetParameter(
                            OidcConstants.AdditionalClaims,
                            context.Properties.Items[OidcConstants.AdditionalClaims]);
                    }

                    return Task.FromResult(0);
                };

                if (subscribeToOpenIdConnectMiddlewareDiagnosticsEvents)
                {
                    OpenIdConnectMiddlewareDiagnostics.Subscribe(options.Events);
                }
            });
            return services;
        }

        // TODO: pass an option with a section name to bind the options ? or a delegate?

        /// <summary>
        /// Add MSAL support to the Web App or Web API
        /// </summary>
        /// <param name="services">Service collection to which to add authentication</param>
        /// <param name="initialScopes">Initial scopes to request at sign-in</param>
        /// <returns></returns>
<<<<<<< HEAD
        public static IServiceCollection AddWebAppCallsProtectedWebApi(this IServiceCollection services, 
                                                                       IConfiguration configuration,
                                                                       IEnumerable<string> initialScopes,
                                                                       string configSectionName = "AzureAd")
=======
        public static IServiceCollection AddWebAppCallsProtectedWebApi(
            this IServiceCollection services, 
            IConfiguration configuration, 
            IEnumerable<string> initialScopes, 
            string configSectionName = "AzureAd")
>>>>>>> 794daae1
        {
            // Ensure that configuration options for MSAL.NET, HttpContext accessor and the Token acquisition service
            // (encapsulating MSAL.NET) are available through dependency injection
            services.Configure<ConfidentialClientApplicationOptions>(options => configuration.Bind(configSectionName, options));
            services.AddHttpContextAccessor();
            services.AddTokenAcquisition();

            services.Configure<OpenIdConnectOptions>(AzureADDefaults.OpenIdScheme, options =>
            {
                // Response type
                options.ResponseType = OpenIdConnectResponseType.CodeIdToken;

                // This scope is needed to get a refresh token when users sign-in with their Microsoft personal accounts
                // It's required by MSAL.NET and automatically provided when users sign-in with work or school accounts
                options.Scope.Add(OidcConstants.ScopeOfflineAccess);
                if (initialScopes != null)
                {
                    foreach (string scope in initialScopes)
                    {
                        if (!options.Scope.Contains(scope))
                        {
                            options.Scope.Add(scope);
                        }
                    }
                }

                // Handling the auth redemption by MSAL.NET so that a token is available in the token cache
                // where it will be usable from Controllers later (through the TokenAcquisition service)
                var handler = options.Events.OnAuthorizationCodeReceived;
                options.Events.OnAuthorizationCodeReceived = async context =>
                {
                    var tokenAcquisition = context.HttpContext.RequestServices.GetRequiredService<ITokenAcquisition>();
                    await tokenAcquisition.AddAccountToCacheFromAuthorizationCodeAsync(context, options.Scope).ConfigureAwait(false);
                    await handler(context).ConfigureAwait(false);
                };

                // Handling the sign-out: removing the account from MSAL.NET cache
                options.Events.OnRedirectToIdentityProviderForSignOut = async context =>
                {
                    // Remove the account from MSAL.NET token cache
                    var tokenAcquisition = context.HttpContext.RequestServices.GetRequiredService<ITokenAcquisition>();
                    await tokenAcquisition.RemoveAccountAsync(context).ConfigureAwait(false);
                };
            });
            return services;
        }
    }
}<|MERGE_RESOLUTION|>--- conflicted
+++ resolved
@@ -139,18 +139,11 @@
         /// <param name="services">Service collection to which to add authentication</param>
         /// <param name="initialScopes">Initial scopes to request at sign-in</param>
         /// <returns></returns>
-<<<<<<< HEAD
-        public static IServiceCollection AddWebAppCallsProtectedWebApi(this IServiceCollection services, 
-                                                                       IConfiguration configuration,
-                                                                       IEnumerable<string> initialScopes,
-                                                                       string configSectionName = "AzureAd")
-=======
         public static IServiceCollection AddWebAppCallsProtectedWebApi(
             this IServiceCollection services, 
             IConfiguration configuration, 
             IEnumerable<string> initialScopes, 
             string configSectionName = "AzureAd")
->>>>>>> 794daae1
         {
             // Ensure that configuration options for MSAL.NET, HttpContext accessor and the Token acquisition service
             // (encapsulating MSAL.NET) are available through dependency injection
