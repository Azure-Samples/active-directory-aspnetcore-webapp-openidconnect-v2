--- conflicted
+++ resolved
@@ -249,7 +249,6 @@
                     options.TokenValidationParameters.IssuerValidator = AadIssuerValidator.GetIssuerValidator(options.Authority).Validate;
                 }
 
-<<<<<<< HEAD
                 // Avoids having users being presented the select account dialog when they are already signed-in
                 // for instance when going through incremental consent
                 var redirectToIdpHandler = options.Events.OnRedirectToIdentityProvider;
@@ -306,7 +305,11 @@
                     OpenIdConnectMiddlewareDiagnostics.Subscribe(options.Events);
                 }
             });
-=======
+
+            return builder;
+        }
+      
+
         // Method taken from https://devblogs.microsoft.com/aspnet/upcoming-samesite-cookie-changes-in-asp-net-and-asp-net-core/
         public static bool DisallowsSameSiteNone(string userAgent)
         {
@@ -347,9 +350,8 @@
             {
                 return true;
             }
->>>>>>> b9406727
-
-            return builder;
+          
+            return false;
         }
     }
 }