﻿// Copyright (c) Microsoft Corporation. All rights reserved.
// Licensed under the MIT License.

using Microsoft.AspNetCore.Authentication.AzureAD.UI;
using Microsoft.AspNetCore.Authentication.OpenIdConnect;
using Microsoft.AspNetCore.Http;
using Microsoft.AspNetCore.Http.Extensions;
using Microsoft.Extensions.Options;
using Microsoft.Extensions.Primitives;
using Microsoft.Identity.Client;
using Microsoft.Identity.Web.TokenCacheProviders;
using Microsoft.Net.Http.Headers;
using System;
using System.Collections.Generic;
using System.Diagnostics;
using System.IdentityModel.Tokens.Jwt;
using System.Linq;
using System.Net;
using System.Security.Claims;
using System.Threading.Tasks;

namespace Microsoft.Identity.Web
{
    /// <summary>
    /// Token acquisition service
    /// </summary>
    public class TokenAcquisition : ITokenAcquisition
    {
        private readonly AzureADOptions _azureAdOptions;
        private readonly ConfidentialClientApplicationOptions _applicationOptions;

        private readonly IMsalTokenCacheProvider _tokenCacheProvider;

        private IConfidentialClientApplication application;
        private readonly IHttpContextAccessor _httpContextAccessor;
        private HttpContext CurrentHttpContext => _httpContextAccessor.HttpContext;

        /// <summary>
        /// Constructor of the TokenAcquisition service. This requires the Azure AD Options to
        /// configure the confidential client application and a token cache provider.
        /// This constructor is called by ASP.NET Core dependency injection
        /// </summary>
        /// <param name="configuration"></param>
        /// <param name="tokenCacheProvider">The App token cache provider</param>
        /// <param name="userTokenCacheProvider">The User token cache provider</param>
        public TokenAcquisition(
            IMsalTokenCacheProvider tokenCacheProvider,
            IHttpContextAccessor httpContextAccessor,
            IOptions<AzureADOptions> azureAdOptions,
            IOptions<ConfidentialClientApplicationOptions> applicationOptions)
        {
            _httpContextAccessor = httpContextAccessor;
            _azureAdOptions = azureAdOptions.Value;
            _applicationOptions = applicationOptions.Value;
            _tokenCacheProvider = tokenCacheProvider;
        }

        /// <summary>
        /// Scopes which are already requested by MSAL.NET. They should not be re-requested;
        /// </summary>
        private readonly string[] _scopesRequestedByMsal = new string[]
        {
            OidcConstants.ScopeOpenId,
            OidcConstants.ScopeProfile,
            OidcConstants.ScopeOfflineAccess
        };

        /// <summary>
        /// This handler is executed after authorization code is received (once the user signs-in and consents) during the
        /// <a href='https://docs.microsoft.com/azure/active-directory/develop/v2-oauth2-auth-code-flow'>Authorization code flow grant flow</a> in a web app.
        /// It uses the code to request an access token from the Microsoft Identity platform and caches the tokens and an entry about the signed-in user's account in the MSAL's token cache.
        /// The access token (and refresh token) provided in the <see cref="AuthorizationCodeReceivedContext"/>, once added to the cache, are then used to acquire more tokens using the
        /// <a href='https://docs.microsoft.com/azure/active-directory/develop/v2-oauth2-on-behalf-of-flow'>on-behalf-of flow</a> for the signed-in user's account,
        /// in order to call to downstream APIs.
        /// </summary>
        /// <param name="context">The context used when an 'AuthorizationCode' is received over the OpenIdConnect protocol.</param>
        /// <param name="scopes">scopes to request access to</param>
        /// <example>
        /// From the configuration of the Authentication of the ASP.NET Core Web API:
        /// <code>OpenIdConnectOptions options;</code>
        ///
        /// Subscribe to the authorization code received event:
        /// <code>
        ///  options.Events = new OpenIdConnectEvents();
        ///  options.Events.OnAuthorizationCodeReceived = OnAuthorizationCodeReceived;
        /// }
        /// </code>
        ///
        /// And then in the OnAuthorizationCodeRecieved method, call <see cref="AddAccountToCacheFromAuthorizationCodeAsync"/>:
        /// <code>
        /// private async Task OnAuthorizationCodeReceived(AuthorizationCodeReceivedContext context)
        /// {
        ///   var tokenAcquisition = context.HttpContext.RequestServices.GetRequiredService&lt;ITokenAcquisition&gt;();
        ///    await _tokenAcquisition.AddAccountToCacheFromAuthorizationCode(context, new string[] { "user.read" });
        /// }
        /// </code>
        /// </example>
        public async Task AddAccountToCacheFromAuthorizationCodeAsync(AuthorizationCodeReceivedContext context, IEnumerable<string> scopes)
        {
            if (context == null)
            {
                throw new ArgumentNullException(nameof(context));
            }

            if (scopes == null)
            {
                throw new ArgumentNullException(nameof(scopes));
            }

            try
            {
                // As AcquireTokenByAuthorizationCodeAsync is asynchronous we want to tell ASP.NET core that we are handing the code
                // even if it's not done yet, so that it does not concurrently call the Token endpoint. (otherwise there will be a
                // race condition ending-up in an error from Azure AD telling "code already redeemed")
                context.HandleCodeRedemption();

                // The cache will need the claims from the ID token.
                // If they are not yet in the HttpContext.User's claims, add them here.
                if (!context.HttpContext.User.Claims.Any())
                {
                    (context.HttpContext.User.Identity as ClaimsIdentity).AddClaims(context.Principal.Claims);
                }

                var application = GetOrBuildConfidentialClientApplication();

                // Do not share the access token with ASP.NET Core otherwise ASP.NET will cache it and will not send the OAuth 2.0 request in
                // case a further call to AcquireTokenByAuthorizationCodeAsync in the future is required for incremental consent (getting a code requesting more scopes)
                // Share the ID Token though
                var result = await application
                    .AcquireTokenByAuthorizationCode(scopes.Except(_scopesRequestedByMsal), context.ProtocolMessage.Code)
                    .ExecuteAsync()
                    .ConfigureAwait(false);

                context.HandleCodeRedemption(null, result.IdToken);
            }
            catch (MsalException ex)
            {
                // brentsch - todo, write to a log
                Debug.WriteLine(ex.Message);
                throw;
            }
        }

        /// <summary>
        /// Typically used from a Web App or WebAPI controller, this method retrieves an access token
        /// for a downstream API using;
        /// 1) the token cache (for Web Apps and Web APIs) if a token exists in the cache
        /// 2) or the <a href='https://docs.microsoft.com/azure/active-directory/develop/v2-oauth2-on-behalf-of-flow'>on-behalf-of flow</a>
        /// in Web APIs, for the user account that is ascertained from claims are provided in the <see cref="HttpContext.User"/> 
        /// instance of the current HttpContext
        /// </summary>
        /// <param name="scopes">Scopes to request for the downstream API to call</param>
        /// <param name="tenant">Enables overriding of the tenant/account for the same identity. This is useful in the
        /// cases where a given account is a guest in other tenants, and you want to acquire tokens for a specific tenant, like where the user is a guest in</param>
        /// <returns>An access token to call the downstream API and populated with this downstream Api's scopes</returns>
        /// <remarks>Calling this method from a Web API supposes that you have previously called, 
        /// in a method called by JwtBearerOptions.Events.OnTokenValidated, the HttpContextExtensions.StoreTokenUsedToCallWebAPI method
        /// passing the validated token (as a JwtSecurityToken). Calling it from a Web App supposes that
        /// you have previously called AddAccountToCacheFromAuthorizationCodeAsync from a method called by
        /// OpenIdConnectOptions.Events.OnAuthorizationCodeReceived</remarks>
        [Obsolete("Renamed to GetAccessTokenForUserAsync. Please use that method")]
        public async Task<string> GetAccessTokenOnBehalfOfUserAsync(
            IEnumerable<string> scopes,
            string tenant = null)
        {
            return await GetAccessTokenForUserAsync(scopes, tenant);
        }

        /// <summary>
        /// Typically used from a Web App or WebAPI controller, this method retrieves an access token
        /// for a downstream API using;
        /// 1) the token cache (for Web Apps and Web APis) if a token exists in the cache
        /// 2) or the <a href='https://docs.microsoft.com/azure/active-directory/develop/v2-oauth2-on-behalf-of-flow'>on-behalf-of flow</a>
        /// in Web APIs, for the user account that is ascertained from claims are provided in the <see cref="HttpContext.User"/> 
        /// instance of the current HttpContext
        /// </summary>
        /// <param name="scopes">Scopes to request for the downstream API to call</param>
        /// <param name="tenant">Enables overriding of the tenant/account for the same identity. This is useful in the
        /// cases where a given account is guest in other tenants, and you want to acquire tokens for a specific tenant, like where the user is a guest in</param>
        /// <returns>An access token to call the downstream API and populated with this downstream Api's scopes</returns>
        /// <remarks>Calling this method from a Web API supposes that you have previously called, 
        /// in a method called by JwtBearerOptions.Events.OnTokenValidated, the HttpContextExtensions.StoreTokenUsedToCallWebAPI method
        /// passing the validated token (as a JwtSecurityToken). Calling it from a Web App supposes that
        /// you have previously called AddAccountToCacheFromAuthorizationCodeAsync from a method called by
        /// OpenIdConnectOptions.Events.OnAuthorizationCodeReceived</remarks>
        public async Task<string> GetAccessTokenForUserAsync(
            IEnumerable<string> scopes,
            string tenant = null)
        {
            if (scopes == null)
            {
                throw new ArgumentNullException(nameof(scopes));
            }

            // Use MSAL to get the right token to call the API
            var application = GetOrBuildConfidentialClientApplication();
            string accessToken;

            try
            {
                accessToken = await GetAccessTokenOnBehalfOfUserFromCacheAsync(application, CurrentHttpContext.User, scopes, tenant)
                    .ConfigureAwait(false);
            }

            catch (MsalUiRequiredException ex)
            {
<<<<<<< HEAD
                // GetAccessTokenForUserAsync is an abstraction that can be called from a Web App or a Web API
=======
                Debug.WriteLine(ex.Message);
                // GetAccessTokenOnBehalfOfUserAsync is an abstraction that can be called from a Web App or a Web API
>>>>>>> 794daae1
                // to get a token for a Web API on behalf of the user, but not necessarily with the on behalf of OAuth2.0
                // flow as this one only applies to Web APIs.
                JwtSecurityToken validatedToken = CurrentHttpContext.GetTokenUsedToCallWebAPI();

                // Case of Web APIs: we need to do an on-behalf-of flow
                if (validatedToken != null)
                {
                    // In the case the token is a JWE (encrypted token), we use the decrypted token.
                    string tokenUsedToCallTheWebApi = validatedToken.InnerToken == null ? validatedToken.RawData
                                                : validatedToken.InnerToken.RawData;
                    var result = await application
                                        .AcquireTokenOnBehalfOf(scopes.Except(_scopesRequestedByMsal),
                                                                new UserAssertion(tokenUsedToCallTheWebApi))
                                        .ExecuteAsync()
                                        .ConfigureAwait(false);
                    accessToken = result.AccessToken;
                }

                // Case of the Web App: we let the the MsalUiRequiredException be caught by the 
                // AuthorizeForScopesAttribute exception filter so that the user can consent, do 2FA, etc ...
                else
                {
                    throw;
                }
            }

            return accessToken;
        }

        /// <summary>
        /// Removes the account associated with context.HttpContext.User from the MSAL.NET cache
        /// </summary>
        /// <param name="context">RedirectContext passed-in to a <see cref="OnRedirectToIdentityProviderForSignOut"/>
        /// Openidconnect event</param>
        /// <returns></returns>
        public async Task RemoveAccountAsync(RedirectContext context)
        {
            ClaimsPrincipal user = context.HttpContext.User;
            IConfidentialClientApplication app = GetOrBuildConfidentialClientApplication();
            IAccount account = await app.GetAccountAsync(context.HttpContext.User.GetMsalAccountId()).ConfigureAwait(false);

            // Workaround for the guest account
            if (account == null)
            {
                var accounts = await app.GetAccountsAsync().ConfigureAwait(false);
                account = accounts.FirstOrDefault(a => a.Username == user.GetLoginHint());
            }

            if (account != null)
            {
                await app.RemoveAsync(account).ConfigureAwait(false);
                _tokenCacheProvider?.ClearAsync().ConfigureAwait(false);
            }
        }

        /// <summary>
        /// Creates an MSAL Confidential client application if needed
        /// </summary>
        /// <param name="claimsPrincipal"></param>
        /// <returns></returns>
        private IConfidentialClientApplication GetOrBuildConfidentialClientApplication()
        {
            if (application == null)
            {
                application = BuildConfidentialClientApplication();
            }
            return application;
        }

        /// <summary>
        /// Creates an MSAL Confidential client application
        /// </summary>
        /// <param name="claimsPrincipal"></param>
        /// <returns></returns>
        private IConfidentialClientApplication BuildConfidentialClientApplication()
        {
            var request = CurrentHttpContext.Request;
            var azureAdOptions = _azureAdOptions;
            var applicationOptions = _applicationOptions;
            string currentUri = UriHelper.BuildAbsolute(
                request.Scheme,
                request.Host,
                request.PathBase,
                azureAdOptions.CallbackPath ?? string.Empty);

            string authority = $"{applicationOptions.Instance}{applicationOptions.TenantId}/";

            var app = ConfidentialClientApplicationBuilder
                .CreateWithApplicationOptions(applicationOptions)
                .WithRedirectUri(currentUri)
                .WithAuthority(authority)
                .Build();

            // Initialize token cache providers
            _tokenCacheProvider?.InitializeAsync(app.AppTokenCache);
            _tokenCacheProvider?.InitializeAsync(app.UserTokenCache);

            return app;
        }

        /// <summary>
        /// Gets an access token for a downstream API on behalf of the user described by its claimsPrincipal
        /// </summary>
        /// <param name="application"></param>
        /// <param name="claimsPrincipal">Claims principal for the user on behalf of whom to get a token</param>
        /// <param name="scopes">Scopes for the downstream API to call</param>
        /// <param name="tenant">(optional) Specific tenant for which to acquire a token to access the scopes
        /// on behalf of the user described in the claimsPrincipal</param>
        private async Task<string> GetAccessTokenOnBehalfOfUserFromCacheAsync(
            IConfidentialClientApplication application,
            ClaimsPrincipal claimsPrincipal,
            IEnumerable<string> scopes,
            string tenant)
        {
            string accountIdentifier = claimsPrincipal.GetMsalAccountId();
            string loginHint = claimsPrincipal.GetLoginHint();
            return await GetAccessTokenOnBehalfOfUserFromCacheAsync(application, accountIdentifier, scopes, loginHint, tenant).ConfigureAwait(false);
        }

        /// <summary>
        /// Gets an access token for a downstream API on behalf of the user which account ID is passed as an argument
        /// </summary>
        /// <param name="application"></param>
        /// <param name="accountIdentifier">User account identifier for which to acquire a token.
        /// See <see cref="Microsoft.Identity.Client.AccountId.Identifier"/></param>
        /// <param name="scopes">Scopes for the downstream API to call</param>
        /// <param name="loginHint"></param>
        /// <param name="tenant"></param>
        private async Task<string> GetAccessTokenOnBehalfOfUserFromCacheAsync(
            IConfidentialClientApplication application,
            string accountIdentifier,
            IEnumerable<string> scopes,
            string loginHint,
            string tenant)
        {
            if (accountIdentifier == null)
            {
                throw new ArgumentNullException(nameof(accountIdentifier));
            }

            if (scopes == null)
            {
                throw new ArgumentNullException(nameof(scopes));
            }

            // Get the account
            IAccount account = await application.GetAccountAsync(accountIdentifier).ConfigureAwait(false);

            // Special case for guest users as the Guest oid / tenant id are not surfaced.
            if (account == null)
            {
                if (loginHint == null)
                    throw new ArgumentNullException(nameof(loginHint));
                var accounts = await application.GetAccountsAsync().ConfigureAwait(false);
                account = accounts.FirstOrDefault(a => a.Username == loginHint);
            }

            AuthenticationResult result;
            if (string.IsNullOrWhiteSpace(tenant))
            {
                result = await application
                    .AcquireTokenSilent(scopes.Except(_scopesRequestedByMsal), account)
                    .ExecuteAsync()
                    .ConfigureAwait(false);
            }
            else
            {
                string authority = application.Authority.Replace(new Uri(application.Authority).PathAndQuery, $"/{tenant}/");
                result = await application
                    .AcquireTokenSilent(scopes.Except(_scopesRequestedByMsal), account)
                    .WithAuthority(authority)
                    .ExecuteAsync()
                    .ConfigureAwait(false);
            }

            return result.AccessToken;
        }

        /// <summary>
        /// Used in Web APIs (which therefore cannot have an interaction with the user).
        /// Replies to the client through the HttpResponse by sending a 403 (forbidden) and populating wwwAuthenticateHeaders so that
        /// the client can trigger an interaction with the user so that the user consents to more scopes
        /// </summary>
        /// <param name="scopes">Scopes to consent to</param>
        /// <param name="msalServiceException"><see cref="MsalUiRequiredException"/> triggering the challenge</param>
        public void ReplyForbiddenWithWwwAuthenticateHeader(IEnumerable<string> scopes, MsalUiRequiredException msalServiceException)
        {
            // A user interaction is required, but we are in a Web API, and therefore, we need to report back to the client through a www-Authenticate header https://tools.ietf.org/html/rfc6750#section-3.1
            string proposedAction = "consent";
            if (msalServiceException.ErrorCode == MsalError.InvalidGrantError)
            {
                if (AcceptedTokenVersionMismatch(msalServiceException))
                {
                    throw msalServiceException;
                }
            }

            string consentUrl = $"{application.Authority}/oauth2/v2.0/authorize?client_id={_azureAdOptions.ClientId}"
                + $"&response_type=code&redirect_uri={application.AppConfig.RedirectUri}"
                + $"&response_mode=query&scope=offline_access%20{string.Join("%20", scopes)}";

            IDictionary<string, string> parameters = new Dictionary<string, string>()
                {
                    { "consentUri", consentUrl },
                    { "claims", msalServiceException.Claims },
                    { "scopes", string.Join(",", scopes) },
                    { "proposedAction", proposedAction }
                };

            string parameterString = string.Join(", ", parameters.Select(p => $"{p.Key}=\"{p.Value}\""));
            string scheme = "Bearer";
            StringValues v = new StringValues($"{scheme} {parameterString}");

            var httpResponse = CurrentHttpContext.Response;
            var headers = httpResponse.Headers;
            httpResponse.StatusCode = (int)HttpStatusCode.Forbidden;
            if (headers.ContainsKey(HeaderNames.WWWAuthenticate))
            {
                headers.Remove(HeaderNames.WWWAuthenticate);
            }
            headers.Add(HeaderNames.WWWAuthenticate, v);
        }

        private static bool AcceptedTokenVersionMismatch(MsalUiRequiredException msalSeviceException)
        {
            // Normally app developers should not make decisions based on the internal AAD code
            // however until the STS sends sub-error codes for this error, this is the only
            // way to distinguish the case.
            // This is subject to change in the future
            return (msalSeviceException.Message.Contains("AADSTS50013"));
        }
    }
}<|MERGE_RESOLUTION|>--- conflicted
+++ resolved
@@ -204,12 +204,9 @@
 
             catch (MsalUiRequiredException ex)
             {
-<<<<<<< HEAD
                 // GetAccessTokenForUserAsync is an abstraction that can be called from a Web App or a Web API
-=======
                 Debug.WriteLine(ex.Message);
-                // GetAccessTokenOnBehalfOfUserAsync is an abstraction that can be called from a Web App or a Web API
->>>>>>> 794daae1
+
                 // to get a token for a Web API on behalf of the user, but not necessarily with the on behalf of OAuth2.0
                 // flow as this one only applies to Web APIs.
                 JwtSecurityToken validatedToken = CurrentHttpContext.GetTokenUsedToCallWebAPI();
