// Copyright (c) Microsoft Corporation. All rights reserved.
// Licensed under the MIT License.

using Microsoft.AspNetCore.Authentication;
using Microsoft.AspNetCore.Authentication.JwtBearer;
using Microsoft.AspNetCore.Authentication.OpenIdConnect;
using Microsoft.Extensions.Configuration;
using Microsoft.Extensions.DependencyInjection;
using Microsoft.Identity.Client;
using Microsoft.Identity.Web.Resource;
using Microsoft.IdentityModel.Tokens;
using System;
using System.Collections.Generic;
using System.IdentityModel.Tokens.Jwt;
using System.Linq;
using System.Security.Cryptography.X509Certificates;
using System.Threading.Tasks;

namespace Microsoft.Identity.Web
{
    /// <summary>
    /// Extensions for IServiceCollection for startup initialization of Web APIs.
    /// </summary>
    public static class WebApiServiceCollectionExtensions
    {
        #region Compatibility
        /// <summary>
        /// Protects the Web API with Microsoft identity platform (formerly Azure AD v2.0)
        /// This supposes that the configuration files have a section named configSectionName (typically "AzureAD")
        /// </summary>
        /// <param name="services">Service collection to which to add authentication</param>
        /// <param name="configuration">Configuration</param>
        /// <returns></returns>
        public static IServiceCollection AddProtectedApiCallsWebApis(
            this IServiceCollection services,
            IConfiguration configuration,
            string configSectionName = "AzureAd")
        {
            return AddProtectedWebApiCallsProtectedWebApi(services,
                                                          configuration,
                                                          configSectionName);
        }
        #endregion

        /// <summary>
        /// Protects the Web API with Microsoft identity platform (formerly Azure AD v2.0)
        /// This method expects the configuration file will have a section named "AzureAd" with the necessary settings to initialize authentication options.
        /// </summary>
        /// <param name="services">Service collection to which to add this authentication scheme</param>
        /// <param name="configuration">The Configuration object</param>
        /// <param name="subscribeToJwtBearerMiddlewareDiagnosticsEvents">
        /// Set to true if you want to debug, or just understand the JwtBearer events.
        /// </param>
        /// <returns></returns>
        public static IServiceCollection AddProtectedWebApi(
            this IServiceCollection services,
            IConfiguration configuration,
            X509Certificate2 tokenDecryptionCertificate = null,
            string configSectionName = "AzureAd",
            bool subscribeToJwtBearerMiddlewareDiagnosticsEvents = false)
        {
            services.AddAuthentication(JwtBearerDefaults.AuthenticationScheme)
                .AddProtectedWebApi(
                    configSectionName,
                    configuration,
                    options => configuration.Bind(configSectionName, options),
                    tokenDecryptionCertificate,
                    subscribeToJwtBearerMiddlewareDiagnosticsEvents);

            return services;
        }

        /// <summary>
        /// Protects the Web API with Microsoft identity platform (formerly Azure AD v2.0)
        /// This method expects the configuration file will have a section, named "AzureAd" as default, with the necessary settings to initialize authentication options.
        /// </summary>
        /// <param name="builder">AuthenticationBuilder to which to add this configuration</param>
        /// <param name="configuration">The Configuration object</param>
        /// <param name="configureOptions">An action to configure JwtBearerOptions</param>
        /// <param name="tokenDecryptionCertificate">Token decryption certificate</param>
        /// <param name="subscribeToJwtBearerMiddlewareDiagnosticsEvents">
        /// Set to true if you want to debug, or just understand the JwtBearer events.
        /// </param>
        /// <returns></returns>
        public static AuthenticationBuilder AddProtectedWebApi(
            this AuthenticationBuilder builder,
            IConfiguration configuration,
            Action<JwtBearerOptions> configureOptions,
            X509Certificate2 tokenDecryptionCertificate = null,
            bool subscribeToJwtBearerMiddlewareDiagnosticsEvents = false)
        {
            return AddProtectedWebApi(
                builder,
                "AzureAd",
                configuration,
                JwtBearerDefaults.AuthenticationScheme,
                configureOptions,
                tokenDecryptionCertificate,
                subscribeToJwtBearerMiddlewareDiagnosticsEvents);
        }

        /// <summary>
        /// Protects the Web API with Microsoft identity platform (formerly Azure AD v2.0)
        /// This method expects the configuration file will have a section, named "AzureAd" as default, with the necessary settings to initialize authentication options.
        /// </summary>
        /// <param name="builder">AuthenticationBuilder to which to add this configuration</param>
        /// <param name="configSectionName">The configuration section with the necessary settings to initialize authentication options</param>
        /// <param name="configuration">The Configuration object</param>
        /// <param name="configureOptions">An action to configure JwtBearerOptions</param>
        /// <param name="tokenDecryptionCertificate">Token decryption certificate</param>
        /// <param name="subscribeToJwtBearerMiddlewareDiagnosticsEvents">
        /// Set to true if you want to debug, or just understand the JwtBearer events.
        /// </param>
        /// <returns></returns>
        public static AuthenticationBuilder AddProtectedWebApi(
            this AuthenticationBuilder builder,
            string configSectionName,
            IConfiguration configuration,
            Action<JwtBearerOptions> configureOptions,
            X509Certificate2 tokenDecryptionCertificate = null,
            bool subscribeToJwtBearerMiddlewareDiagnosticsEvents = false)
        {
            return AddProtectedWebApi(
                builder,
                configSectionName,
                configuration,
                JwtBearerDefaults.AuthenticationScheme,
                configureOptions,
                tokenDecryptionCertificate,
                subscribeToJwtBearerMiddlewareDiagnosticsEvents);
        }

        /// <summary>
        /// Protects the Web API with Microsoft identity platform (formerly Azure AD v2.0)
        /// This method expects the configuration file will have a section, named "AzureAd" as default, with the necessary settings to initialize authentication options.
        /// </summary>
        /// <param name="builder">AuthenticationBuilder to which to add this configuration</param>
        /// <param name="configSectionName">The configuration section with the necessary settings to initialize authentication options</param>
        /// <param name="configuration">The Configuration object</param>
        /// <param name="jwtBearerScheme">The JwtBearer scheme name to be used. By default it uses "Bearer"</param>
        /// <param name="configureOptions">An action to configure JwtBearerOptions</param>
        /// <param name="tokenDecryptionCertificate">Token decryption certificate</param>
        /// <param name="subscribeToJwtBearerMiddlewareDiagnosticsEvents">
        /// Set to true if you want to debug, or just understand the JwtBearer events.
        /// </param>
        /// <returns></returns>
        public static AuthenticationBuilder AddProtectedWebApi(
            this AuthenticationBuilder builder,
            string configSectionName,
            IConfiguration configuration,
            string jwtBearerScheme,
            Action<JwtBearerOptions> configureOptions,
            X509Certificate2 tokenDecryptionCertificate = null,
            bool subscribeToJwtBearerMiddlewareDiagnosticsEvents = false)
        {
            builder.Services.Configure(jwtBearerScheme, configureOptions);
            builder.Services.Configure<MicrosoftIdentityOptions>(options => configuration.Bind(configSectionName, options));

            builder.Services.AddHttpContextAccessor();

            // Change the authentication configuration to accommodate the Microsoft identity platform endpoint (v2.0).
            builder.AddJwtBearer(jwtBearerScheme, options =>
            {
                var microsoftIdentityOptions = configuration.GetSection(configSectionName).Get<MicrosoftIdentityOptions>();

<<<<<<< HEAD
                if (string.IsNullOrWhiteSpace(options.Authority))
                    options.Authority = AuthorityHelpers.BuildAuthority(microsoftIdentityOptions);

                if (!AuthorityHelpers.IsV2Authority(options.Authority))
                    options.Authority += "/v2.0";

                // The valid audiences are both the Client ID (options.Audience) and api://{ClientID}
                options.TokenValidationParameters.ValidAudiences = new string[]
                {
                    // If the developer doesn't set the Audience on JwtBearerOptions, use ClientId from MicrosoftIdentityOptions
                    options.Audience, $"api://{options.Audience ?? microsoftIdentityOptions.ClientId}"
                };
=======
                // This is an Microsoft identity platform Web API
                EnsureAuthorityIsV2_0(options);

                // The valid audience could be given as Client Id or as Uri. 
                // If it does not start with 'api://', this variant is added to the list of valid audiences.
                EnsureValidAudiencesContainsApiGuidIfGuidProvided(options);
>>>>>>> 0ab28e77

                // If the developer registered an IssuerValidator, do not overwrite it
                if (options.TokenValidationParameters.IssuerValidator == null)
                {
                    // Instead of using the default validation (validating against a single tenant, as we do in line of business apps),
                    // we inject our own multi-tenant validation logic (which even accepts both v1.0 and v2.0 tokens)
                    options.TokenValidationParameters.IssuerValidator = AadIssuerValidator.GetIssuerValidator(options.Authority).Validate;
                }

                // If you provide a token decryption certificate, it will be used to decrypt the token
                if (tokenDecryptionCertificate != null)
                {
                    options.TokenValidationParameters.TokenDecryptionKey = new X509SecurityKey(tokenDecryptionCertificate);
                }

                if (options.Events == null)
                    options.Events = new JwtBearerEvents();

                // When an access token for our own Web API is validated, we add it to MSAL.NET's cache so that it can
                // be used from the controllers.
                var tokenValidatedHandler = options.Events.OnTokenValidated;
                options.Events.OnTokenValidated = async context =>
                {
                    // This check is required to ensure that the Web API only accepts tokens from tenants where it has been consented and provisioned.
                    if (!context.Principal.Claims.Any(x => x.Type == ClaimConstants.Scope)
<<<<<<< HEAD
                    && !context.Principal.Claims.Any(y => y.Type == ClaimConstants.Scp)
                    && !context.Principal.Claims.Any(y => y.Type == ClaimConstants.Roles))
=======
                     && !context.Principal.Claims.Any(y => y.Type == ClaimConstants.Scp)
                     && !context.Principal.Claims.Any(y => y.Type == ClaimConstants.Roles))
>>>>>>> 0ab28e77
                    {
                        throw new UnauthorizedAccessException("Neither scope or roles claim was found in the bearer token.");
                    }

<<<<<<< HEAD
                    await tokenValidatedHandler(context).ConfigureAwait(false);
=======
                    await Task.FromResult(0);
>>>>>>> 0ab28e77
                };

                if (subscribeToJwtBearerMiddlewareDiagnosticsEvents)
                {
                    options.Events = JwtBearerMiddlewareDiagnostics.Subscribe(options.Events);
                }
            });

            return builder;
        }

        /// <summary>
        /// Protects the Web API with Microsoft identity platform (formerly Azure AD v2.0)
        /// This supposes that the configuration files have a section named configSectionName (typically "AzureAD")
        /// </summary>
        /// <param name="services">Service collection to which to add authentication</param>
        /// <param name="configuration">Configuration</param>
        /// <returns></returns>
        public static IServiceCollection AddProtectedWebApiCallsProtectedWebApi(
            this IServiceCollection services,
            IConfiguration configuration,
            string configSectionName = "AzureAd",
            string jwtBearerScheme = JwtBearerDefaults.AuthenticationScheme)
        {
            services.AddTokenAcquisition();
            services.AddHttpContextAccessor();
            services.Configure<ConfidentialClientApplicationOptions>(options => configuration.Bind(configSectionName, options));
            services.Configure<MicrosoftIdentityOptions>(options => configuration.Bind(configSectionName, options));

            services.Configure<JwtBearerOptions>(jwtBearerScheme, options =>
            {
                options.Events.OnTokenValidated = async context =>
                {
                    context.HttpContext.StoreTokenUsedToCallWebAPI(context.SecurityToken as JwtSecurityToken);
                    context.Success();
                    await Task.FromResult(0).ConfigureAwait(false);
                };
            });

            return services;
        }

        /// <summary>
        /// Ensures that the authority is a v2.0 authority
        /// </summary>
        /// <param name="options">Jwt bearer options read from the config file
        /// or set by the developper, for which we want to ensure the authority
        /// is a v2.0 authority</param>
        internal static void EnsureAuthorityIsV2_0(JwtBearerOptions options)
        {
            var authority = options.Authority.Trim().TrimEnd('/');
            if (!authority.EndsWith("v2.0"))
                authority += "/v2.0";
            options.Authority = authority;
        }


        /// <summary>
        /// Ensure that if the audience is a GUID, api://{audience} is also added
        /// as a valid audience (this is the default App ID URL in the app registration
        /// portal)
        /// </summary>
        /// <param name="options">Jwt bearer options for which to ensure that
        /// api://GUID is a valid audience</param>
        internal static void EnsureValidAudiencesContainsApiGuidIfGuidProvided(JwtBearerOptions options)
        {
            var validAudiences = new List<string> { options.Audience };
            if (!options.Audience.StartsWith("api://", StringComparison.OrdinalIgnoreCase)
                                             && Guid.TryParse(options.Audience, out _))
                validAudiences.Add($"api://{options.Audience}");

            options.TokenValidationParameters.ValidAudiences = validAudiences;
        }
    }
}<|MERGE_RESOLUTION|>--- conflicted
+++ resolved
@@ -163,27 +163,15 @@
             {
                 var microsoftIdentityOptions = configuration.GetSection(configSectionName).Get<MicrosoftIdentityOptions>();
 
-<<<<<<< HEAD
                 if (string.IsNullOrWhiteSpace(options.Authority))
                     options.Authority = AuthorityHelpers.BuildAuthority(microsoftIdentityOptions);
 
-                if (!AuthorityHelpers.IsV2Authority(options.Authority))
-                    options.Authority += "/v2.0";
-
-                // The valid audiences are both the Client ID (options.Audience) and api://{ClientID}
-                options.TokenValidationParameters.ValidAudiences = new string[]
-                {
-                    // If the developer doesn't set the Audience on JwtBearerOptions, use ClientId from MicrosoftIdentityOptions
-                    options.Audience, $"api://{options.Audience ?? microsoftIdentityOptions.ClientId}"
-                };
-=======
                 // This is an Microsoft identity platform Web API
                 EnsureAuthorityIsV2_0(options);
 
                 // The valid audience could be given as Client Id or as Uri. 
                 // If it does not start with 'api://', this variant is added to the list of valid audiences.
                 EnsureValidAudiencesContainsApiGuidIfGuidProvided(options);
->>>>>>> 0ab28e77
 
                 // If the developer registered an IssuerValidator, do not overwrite it
                 if (options.TokenValidationParameters.IssuerValidator == null)
@@ -209,22 +197,13 @@
                 {
                     // This check is required to ensure that the Web API only accepts tokens from tenants where it has been consented and provisioned.
                     if (!context.Principal.Claims.Any(x => x.Type == ClaimConstants.Scope)
-<<<<<<< HEAD
                     && !context.Principal.Claims.Any(y => y.Type == ClaimConstants.Scp)
                     && !context.Principal.Claims.Any(y => y.Type == ClaimConstants.Roles))
-=======
-                     && !context.Principal.Claims.Any(y => y.Type == ClaimConstants.Scp)
-                     && !context.Principal.Claims.Any(y => y.Type == ClaimConstants.Roles))
->>>>>>> 0ab28e77
                     {
                         throw new UnauthorizedAccessException("Neither scope or roles claim was found in the bearer token.");
                     }
 
-<<<<<<< HEAD
                     await tokenValidatedHandler(context).ConfigureAwait(false);
-=======
-                    await Task.FromResult(0);
->>>>>>> 0ab28e77
                 };
 
                 if (subscribeToJwtBearerMiddlewareDiagnosticsEvents)
