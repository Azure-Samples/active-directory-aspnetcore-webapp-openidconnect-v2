﻿/*
 The MIT License (MIT)

Copyright (c) 2015 Microsoft Corporation

Permission is hereby granted, free of charge, to any person obtaining a copy
of this software and associated documentation files (the "Software"), to deal
in the Software without restriction, including without limitation the rights
to use, copy, modify, merge, publish, distribute, sublicense, and/or sell
copies of the Software, and to permit persons to whom the Software is
furnished to do so, subject to the following conditions:

The above copyright notice and this permission notice shall be included in all
copies or substantial portions of the Software.

THE SOFTWARE IS PROVIDED "AS IS", WITHOUT WARRANTY OF ANY KIND, EXPRESS OR
IMPLIED, INCLUDING BUT NOT LIMITED TO THE WARRANTIES OF MERCHANTABILITY,
FITNESS FOR A PARTICULAR PURPOSE AND NONINFRINGEMENT. IN NO EVENT SHALL THE
AUTHORS OR COPYRIGHT HOLDERS BE LIABLE FOR ANY CLAIM, DAMAGES OR OTHER
LIABILITY, WHETHER IN AN ACTION OF CONTRACT, TORT OR OTHERWISE, ARISING FROM,
OUT OF OR IN CONNECTION WITH THE SOFTWARE OR THE USE OR OTHER DEALINGS IN THE
SOFTWARE.
*/

using Microsoft.AspNetCore.Authentication.AzureAD.UI;
using Microsoft.AspNetCore.DataProtection;
using Microsoft.AspNetCore.Http;
using Microsoft.EntityFrameworkCore;
using Microsoft.Extensions.DependencyInjection;
using Microsoft.Extensions.Options;

namespace Microsoft.Identity.Web.Client.TokenCacheProviders
{
    public static class MSALAppSqlTokenCacheProviderExtension
    {
        /// <summary>Adds the app and per user SQL token caches.</summary>
        /// <param name="configuration">The configuration instance from where this method pulls the connection string to the Sql database.</param>
        /// <param name="sqlTokenCacheOptions">The MSALSqlTokenCacheOptions is used by the caller to specify the Sql connection string</param>
        /// <returns></returns>
        public static IServiceCollection AddSqlTokenCaches(this IServiceCollection services, MSALSqlTokenCacheOptions sqlTokenCacheOptions)
        {
            AddSqlAppTokenCache(services, sqlTokenCacheOptions);
            AddSqlPerUserTokenCache(services, sqlTokenCacheOptions);
            return services;
        }

        /// <summary>Adds the Sql Server based application token cache to the service collection.</summary>
        /// <param name="services">The services collection to add to.</param>
        /// <param name="sqlTokenCacheOptions">The MSALSqlTokenCacheOptions is used by the caller to specify the Sql connection string</param>
        /// <returns></returns>
        public static IServiceCollection AddSqlAppTokenCache(this IServiceCollection services, MSALSqlTokenCacheOptions sqlTokenCacheOptions)
        {
            // Uncomment the following lines to create the database. In production scenarios, the database
            // will most probably be already present.
            /*
            var tokenCacheDbContextBuilder = new DbContextOptionsBuilder<TokenCacheDbContext>();
            tokenCacheDbContextBuilder.UseSqlServer(sqlTokenCacheOptions.SqlConnectionString);

            var tokenCacheDbContextForCreation = new TokenCacheDbContext(tokenCacheDbContextBuilder.Options);
            tokenCacheDbContextForCreation.Database.EnsureCreated();
            */
            services.AddDataProtection();

            services.AddDbContext<TokenCacheDbContext>(options =>
                options.UseSqlServer(sqlTokenCacheOptions.SqlConnectionString));

            services.AddScoped<IMSALAppTokenCacheProvider>(factory =>
            {
                var dpprovider = factory.GetRequiredService<IDataProtectionProvider>();
                var tokenCacheDbContext = factory.GetRequiredService<TokenCacheDbContext>();
                var optionsMonitor = factory.GetRequiredService<IOptionsMonitor<AzureADOptions>>();

                return new MSALAppSqlTokenCacheProvider(tokenCacheDbContext, optionsMonitor, dpprovider);
            });

            return services;
        }

        /// <summary>Adds the Sql Server based per user token cache to the service collection.</summary>
        /// <param name="services">The services collection to add to.</param>
        /// <param name="sqlTokenCacheOptions">The MSALSqlTokenCacheOptions is used by the caller to specify the Sql connection string</param>
        /// <returns></returns>
        public static IServiceCollection AddSqlPerUserTokenCache(this IServiceCollection services, MSALSqlTokenCacheOptions sqlTokenCacheOptions)
        {
            // Uncomment the following lines to create the database. In production scenarios, the database
            // will most probably be already present.
            /*
            var tokenCacheDbContextBuilder = new DbContextOptionsBuilder<TokenCacheDbContext>();
            tokenCacheDbContextBuilder.UseSqlServer(sqlTokenCacheOptions.SqlConnectionString);

<<<<<<< HEAD
            var tokenCacheDbContextForCreation = new TokenCacheDbContext(tokenCacheDbContextBuilder.Options);
            tokenCacheDbContextForCreation.Database.EnsureCreated();
            */
=======
            //var tokenCacheDbContextForCreation = new TokenCacheDbContext(tokenCacheDbContextBuilder.Options);
            //tokenCacheDbContextForCreation.Database.EnsureCreated();
>>>>>>> 09a4358e

            // To share protected payloads among apps, configure SetApplicationName in each app with the same value. 
            // https://docs.microsoft.com/en-us/aspnet/core/security/data-protection/configuration/overview?view=aspnetcore-2.2#setapplicationname
            services.AddDataProtection()
                .SetApplicationName("WebApp_Tutorial");

            services.AddDbContext<TokenCacheDbContext>(options =>
                options.UseSqlServer(sqlTokenCacheOptions.SqlConnectionString));

            services.AddSingleton<IHttpContextAccessor, HttpContextAccessor>();

            services.AddScoped<IMSALUserTokenCacheProvider>(factory =>
            {
                var dpprovider = factory.GetRequiredService<IDataProtectionProvider>();
                var tokenCacheDbContext = factory.GetRequiredService<TokenCacheDbContext>();
                var httpcontext = factory.GetRequiredService<IHttpContextAccessor>();

                return new MSALPerUserSqlTokenCacheProvider(tokenCacheDbContext, dpprovider, httpcontext);
            });

            return services;
        }
    }
}<|MERGE_RESOLUTION|>--- conflicted
+++ resolved
@@ -88,14 +88,9 @@
             var tokenCacheDbContextBuilder = new DbContextOptionsBuilder<TokenCacheDbContext>();
             tokenCacheDbContextBuilder.UseSqlServer(sqlTokenCacheOptions.SqlConnectionString);
 
-<<<<<<< HEAD
             var tokenCacheDbContextForCreation = new TokenCacheDbContext(tokenCacheDbContextBuilder.Options);
             tokenCacheDbContextForCreation.Database.EnsureCreated();
             */
-=======
-            //var tokenCacheDbContextForCreation = new TokenCacheDbContext(tokenCacheDbContextBuilder.Options);
-            //tokenCacheDbContextForCreation.Database.EnsureCreated();
->>>>>>> 09a4358e
 
             // To share protected payloads among apps, configure SetApplicationName in each app with the same value. 
             // https://docs.microsoft.com/en-us/aspnet/core/security/data-protection/configuration/overview?view=aspnetcore-2.2#setapplicationname
