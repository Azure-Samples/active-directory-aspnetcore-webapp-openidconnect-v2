﻿/************************************************************************************************
The MIT License (MIT)

Copyright (c) 2015 Microsoft Corporation

Permission is hereby granted, free of charge, to any person obtaining a copy
of this software and associated documentation files (the "Software"), to deal
in the Software without restriction, including without limitation the rights
to use, copy, modify, merge, publish, distribute, sublicense, and/or sell
copies of the Software, and to permit persons to whom the Software is
furnished to do so, subject to the following conditions:

The above copyright notice and this permission notice shall be included in all
copies or substantial portions of the Software.

THE SOFTWARE IS PROVIDED "AS IS", WITHOUT WARRANTY OF ANY KIND, EXPRESS OR
IMPLIED, INCLUDING BUT NOT LIMITED TO THE WARRANTIES OF MERCHANTABILITY,
FITNESS FOR A PARTICULAR PURPOSE AND NONINFRINGEMENT. IN NO EVENT SHALL THE
AUTHORS OR COPYRIGHT HOLDERS BE LIABLE FOR ANY CLAIM, DAMAGES OR OTHER
LIABILITY, WHETHER IN AN ACTION OF CONTRACT, TORT OR OTHERWISE, ARISING FROM,
OUT OF OR IN CONNECTION WITH THE SOFTWARE OR THE USE OR OTHER DEALINGS IN THE
SOFTWARE.
***********************************************************************************************/

using Microsoft.AspNetCore.Authentication.AzureAD.UI;
using Microsoft.AspNetCore.Authentication.OpenIdConnect;
using Microsoft.AspNetCore.Http;
using Microsoft.AspNetCore.Http.Extensions;
using Microsoft.Extensions.Configuration;
using Microsoft.Extensions.DependencyInjection;
using Microsoft.Extensions.Primitives;
using Microsoft.Identity.Client;
using Microsoft.Identity.Web.Client.TokenCacheProviders;
using Microsoft.Net.Http.Headers;
using System;
using System.Collections.Generic;
using System.Diagnostics;
using System.IdentityModel.Tokens.Jwt;
using System.Linq;
using System.Net;
using System.Security.Claims;
using System.Threading.Tasks;

namespace Microsoft.Identity.Web.Client
{
    /// <summary>
    /// Token acquisition service
    /// </summary>
    public class TokenAcquisition : ITokenAcquisition
    {
        private readonly AzureADOptions azureAdOptions;
        private ConfidentialClientApplicationOptions _applicationOptions;

        private readonly IMSALAppTokenCacheProvider AppTokenCacheProvider;
        private readonly IMSALUserTokenCacheProvider UserTokenCacheProvider;

        /// <summary>
        /// Constructor of the TokenAcquisition service. This requires the Azure AD Options to
        /// configure the confidential client application and a token cache provider.
        /// This constructor is called by ASP.NET Core dependency injection
        /// </summary>
        /// <param name="appTokenCacheProvider">The App token cache provider</param>
        /// <param name="userTokenCacheProvider">The User token cache provider</param>
        /// <param name="configuration"></param>
        public TokenAcquisition(IConfiguration configuration, IMSALAppTokenCacheProvider appTokenCacheProvider, IMSALUserTokenCacheProvider userTokenCacheProvider)
        {
            if (configuration == null)
                throw new ArgumentNullException(nameof(configuration));

            azureAdOptions = new AzureADOptions();
            configuration.Bind("AzureAD", azureAdOptions);

            _applicationOptions = new ConfidentialClientApplicationOptions();
            configuration.Bind("AzureAD", _applicationOptions);

            this.AppTokenCacheProvider = appTokenCacheProvider;
            this.UserTokenCacheProvider = userTokenCacheProvider;
        }

        /// <summary>
        /// Scopes which are already requested by MSAL.NET. they should not be re-requested;
        /// </summary>
        private readonly string[] scopesRequestedByMsalNet = new string[]
        {
            OidcConstants.ScopeOpenId,
            OidcConstants.ScopeProfile,
            OidcConstants.ScopeOfflineAccess
        };

        /// <summary>
        /// In a Web App, adds, to the MSAL.NET cache, the account of the user authenticating to the Web App, when the authorization code is received (after the user
        /// signed-in and consented)
        /// An On-behalf-of token contained in the <see cref="AuthorizationCodeReceivedContext"/> is added to the cache, so that it can then be used to acquire another token on-behalf-of the
        /// same user in order to call to downstream APIs.
        /// </summary>
        /// <param name="context">The context used when an 'AuthorizationCode' is received over the OpenIdConnect protocol.</param>
        /// <example>
        /// From the configuration of the Authentication of the ASP.NET Core Web API:
        /// <code>OpenIdConnectOptions options;</code>
        ///
        /// Subscribe to the authorization code received event:
        /// <code>
        ///  options.Events = new OpenIdConnectEvents();
        ///  options.Events.OnAuthorizationCodeReceived = OnAuthorizationCodeReceived;
        /// }
        /// </code>
        ///
        /// And then in the OnAuthorizationCodeRecieved method, call <see cref="AddAccountToCacheFromAuthorizationCode"/>:
        /// <code>
        /// private async Task OnAuthorizationCodeReceived(AuthorizationCodeReceivedContext context)
        /// {
        ///   var tokenAcquisition = context.HttpContext.RequestServices.GetRequiredService<ITokenAcquisition>();
        ///    await _tokenAcquisition.AddAccountToCacheFromAuthorizationCode(context, new string[] { "user.read" });
        /// }
        /// </code>
        /// </example>
        public async Task AddAccountToCacheFromAuthorizationCode(AuthorizationCodeReceivedContext context, IEnumerable<string> scopes)
        {
            if (context == null)
                throw new ArgumentNullException(nameof(context));

            if (scopes == null)
                throw new ArgumentNullException(nameof(scopes));

            try
            {
                // As AcquireTokenByAuthorizationCodeAsync is asynchronous we want to tell ASP.NET core that we are handing the code
                // even if it's not done yet, so that it does not concurrently call the Token endpoint. (otherwise there will be a
                // race condition ending-up in an error from Azure AD telling "code already redeemed")
                context.HandleCodeRedemption();

                // The cache will need the claims from the ID token. In the case of guest scenarios
                // If they are not yet in the HttpContext.User's claims, adding them.
                if (!context.HttpContext.User.Claims.Any())
                {
                    (context.HttpContext.User.Identity as ClaimsIdentity).AddClaims(context.Principal.Claims);
                }

<<<<<<< HEAD
                var application = BuildConfidentialClientApplication(context.HttpContext, context.Principal);
=======

                var application = GetOrBuildConfidentialClientApplication(context.HttpContext, context.Principal);
>>>>>>> a193fe3d

                // Do not share the access token with ASP.NET Core otherwise ASP.NET will cache it and will not send the OAuth 2.0 request in
                // case a further call to AcquireTokenByAuthorizationCodeAsync in the future for incremental consent (getting a code requesting more scopes)
                // Share the ID Token
                var result = await application.AcquireTokenByAuthorizationCode(scopes.Except(scopesRequestedByMsalNet), context.ProtocolMessage.Code)
                                              .ExecuteAsync();
                context.HandleCodeRedemption(null, result.IdToken);
            }
            catch (MsalException ex)
            {
                // brentsch - todo, write to a log
                Debug.WriteLine(ex.Message);
                throw;
            }
        }

        /// <summary>
        /// Typically used from an ASP.NET Core Web App or Web API controller, this method gets an access token
        /// for a downstream API on behalf of the user account which claims are provided in the <see cref="HttpContext.User"/>
        /// member of the <paramref name="context"/> parameter
        /// </summary>
        /// <param name="context">HttpContext associated with the Controller or auth operation</param>
        /// <param name="scopes">Scopes to request for the downstream API to call</param>
        /// <param name="tenantId">Enables to override the tenant/account for the same identity. This is useful in the
        /// cases where a given account is guest in other tenants, and you want to acquire tokens for a specific tenant</param>
        /// <returns>An access token to call on behalf of the user, the downstream API characterized by its scopes</returns>
        public async Task<string> GetAccessTokenOnBehalfOfUser(HttpContext context, IEnumerable<string> scopes, string tenant = null)
        {
            if (context == null)
                throw new ArgumentNullException(nameof(context));

            if (scopes == null)
                throw new ArgumentNullException(nameof(scopes));

            // Use MSAL to get the right token to call the API
            var application = GetOrBuildConfidentialClientApplication(context, context.User);

            // Case of a lazy OBO
            Claim jwtClaim = context.User.FindFirst("jwt");
            if (jwtClaim != null)
            {
                (context.User.Identity as ClaimsIdentity).RemoveClaim(jwtClaim);
                var result = await application.AcquireTokenOnBehalfOf(scopes.Except(scopesRequestedByMsalNet), new UserAssertion(jwtClaim.Value))
                                        .ExecuteAsync();
                return result.AccessToken;
            }
            else
            {
                return await GetAccessTokenOnBehalfOfUser(application, context.User, scopes, tenant);
            }
        }

        /// <summary>
        /// In a Web API, adds to the MSAL.NET cache, the account of the user for which a bearer token was received when the Web API was called.
        /// An access token and a refresh token are added to the cache, so that they can then be used to acquire another token on-behalf-of the
        /// same user in order to call to downstream APIs.
        /// </summary>
        /// <param name="tokenValidationContext">Token validation context passed to the handler of the OnTokenValidated event
        /// for the JwtBearer middleware</param>
        /// <param name="scopes">[Optional] scopes to pre-request for a downstream API</param>
        /// <example>
        /// From the configuration of the Authentication of the ASP.NET Core Web API (for example in the Startup.cs file)
        /// <code>JwtBearerOptions option;</code>
        ///
        /// Subscribe to the token validated event:
        /// <code>
        /// options.Events = new JwtBearerEvents();
        /// options.Events.OnTokenValidated = async context =>
        /// {
        ///   var tokenAcquisition = context.HttpContext.RequestServices.GetRequiredService<ITokenAcquisition>();
        ///   tokenAcquisition.AddAccountToCacheFromJwt(context);
        /// };
        /// </code>
        /// </example>
        public void AddAccountToCacheFromJwt(Microsoft.AspNetCore.Authentication.JwtBearer.TokenValidatedContext tokenValidatedContext,
            IEnumerable<string> scopes)
        {
            if (tokenValidatedContext == null)
                throw new ArgumentNullException(nameof(tokenValidatedContext));

            AddAccountToCacheFromJwt(scopes,
                                     tokenValidatedContext.SecurityToken as JwtSecurityToken,
                                     tokenValidatedContext.Principal,
                                     tokenValidatedContext.HttpContext);
        }

        /// <summary>
        /// [not recommended] In a Web App, adds, to the MSAL.NET cache, the account of the user authenticating to the Web App.
        /// An On-behalf-of token is added to the cache, so that it can then be used to acquire another token on-behalf-of the
        /// same user in order for the Web App to call a Web APIs.
        /// </summary>
        /// <param name="tokenValidationContext">Token validation context passed to the handler of the OnTokenValidated event
        /// for the OpenIdConnect middleware</param>
        /// <param name="scopes">[Optional] scopes to pre-request for a downstream API</param>
        /// <remarks>In a Web App, it's preferable to not request an access token, but only a code, and use the <see cref="AddAccountToCacheFromAuthorizationCode"/></remarks>
        /// <example>
        /// From the configuration of the Authentication of the ASP.NET Core Web API:
        /// <code>OpenIdConnectOptions options;</code>
        ///
        /// Subscribe to the token validated event:
        /// <code>
        ///  options.Events.OnAuthorizationCodeReceived = OnTokenValidated;
        /// </code>
        ///
        /// And then in the OnTokenValidated method, call <see cref="AddAccountToCacheFromJwt(OpenIdConnect.TokenValidatedContext)"/>:
        /// <code>
        /// private async Task OnTokenValidated(TokenValidatedContext context)
        /// {
        ///   var tokenAcquisition = context.HttpContext.RequestServices.GetRequiredService<ITokenAcquisition>();
        ///  _tokenAcquisition.AddAccountToCache(tokenValidationContext);
        /// }
        /// </code>
        /// </example>
        public void AddAccountToCacheFromJwt(AspNetCore.Authentication.OpenIdConnect.TokenValidatedContext tokenValidatedContext, IEnumerable<string> scopes = null)
        {
            if (tokenValidatedContext == null)
                throw new ArgumentNullException(nameof(tokenValidatedContext));

            AddAccountToCacheFromJwt(scopes,
                                           tokenValidatedContext.SecurityToken,
                                           tokenValidatedContext.Principal,
                                           tokenValidatedContext.HttpContext);
        }

        /// <summary>
        /// Removes the account associated with context.HttpContext.User from the MSAL.NET cache
        /// </summary>
        /// <param name="context">RedirectContext passed-in to a <see cref="OnRedirectToIdentityProviderForSignOut"/>
        /// Openidconnect event</param>
        /// <returns></returns>
        public async Task RemoveAccount(RedirectContext context)
        {
            ClaimsPrincipal user = context.HttpContext.User;
            IConfidentialClientApplication app = GetOrBuildConfidentialClientApplication(context.HttpContext, user);
            IAccount account = await app.GetAccountAsync(context.HttpContext.User.GetMsalAccountId());

            // Workaround for the guest account
            if (account == null)
            {
                var accounts = await app.GetAccountsAsync();
                account = accounts.FirstOrDefault(a => a.Username == user.GetLoginHint());
            }

            if (account != null)
            {
                this.UserTokenCacheProvider?.Clear(account.HomeAccountId.Identifier);

                await app.RemoveAsync(account);
            }
        }

        IConfidentialClientApplication application;

        /// <summary>
        /// Creates an MSAL Confidential client application if needed
        /// </summary>
        /// <param name="httpContext"></param>
        /// <param name="claimsPrincipal"></param>
        /// <returns></returns>
        private IConfidentialClientApplication GetOrBuildConfidentialClientApplication(HttpContext httpContext, ClaimsPrincipal claimsPrincipal)
        {
            if (application == null)
            {
                application = BuildConfidentialClientApplication(httpContext, claimsPrincipal);
            }
            return application;
        }

        /// <summary>
        /// Creates an MSAL Confidential client application
        /// </summary>
        /// <param name="httpContext"></param>
        /// <param name="claimsPrincipal"></param>
        /// <param name="authenticationProperties"></param>
        /// <param name="signInScheme"></param>
        /// <returns></returns>
        private IConfidentialClientApplication BuildConfidentialClientApplication(HttpContext httpContext, ClaimsPrincipal claimsPrincipal)
        {
            var request = httpContext.Request;
            string currentUri = UriHelper.BuildAbsolute(request.Scheme, request.Host, request.PathBase, azureAdOptions.CallbackPath ?? string.Empty);
            string authority = $"{azureAdOptions.Instance}{azureAdOptions.TenantId}/";

            var app = ConfidentialClientApplicationBuilder.CreateWithApplicationOptions(_applicationOptions)
               .WithRedirectUri(currentUri)
               .WithAuthority(authority)
               .Build();

            // Initialize token cache providers
            if (this.AppTokenCacheProvider != null)
            {
                this.AppTokenCacheProvider.Initialize(app.AppTokenCache, httpContext);
            }

            if (this.UserTokenCacheProvider != null)
            {
                this.UserTokenCacheProvider.Initialize(app.UserTokenCache, httpContext, claimsPrincipal);
            }

            return app;
        }

        /// <summary>
        /// Gets an access token for a downstream API on behalf of the user described by its claimsPrincipal
        /// </summary>
        /// <param name="claimsPrincipal">Claims principal for the user on behalf of whom to get a token
        /// <param name="scopes">Scopes for the downstream API to call</param>
        private async Task<string> GetAccessTokenOnBehalfOfUser(IConfidentialClientApplication application, ClaimsPrincipal claimsPrincipal, IEnumerable<string> scopes, string tenant)
        {
            string accountIdentifier = claimsPrincipal.GetMsalAccountId();
            string loginHint = claimsPrincipal.GetLoginHint();
            return await GetAccessTokenOnBehalfOfUser(application, accountIdentifier, scopes, loginHint, tenant);
        }

        /// <summary>
        /// Gets an access token for a downstream API on behalf of the user which account ID is passed as an argument
        /// </summary>
        /// <param name="accountIdentifier">User account identifier for which to acquire a token.
        /// See <see cref="Microsoft.Identity.Client.AccountId.Identifier"/></param>
        /// <param name="scopes">Scopes for the downstream API to call</param>
        private async Task<string> GetAccessTokenOnBehalfOfUser(IConfidentialClientApplication application, string accountIdentifier, IEnumerable<string> scopes, string loginHint, string tenant)
        {
            if (accountIdentifier == null)
                throw new ArgumentNullException(nameof(accountIdentifier));

            if (scopes == null)
                throw new ArgumentNullException(nameof(scopes));

            // Get the account
            IAccount account = await application.GetAccountAsync(accountIdentifier);

            // Special case for guest users as the Guest id / tenant id are not surfaced.
            if (account == null)
            {
                var accounts = await application.GetAccountsAsync();
                account = accounts.FirstOrDefault(a => a.Username == loginHint);
            }

            AuthenticationResult result = null;

            if (string.IsNullOrWhiteSpace(tenant))
            {
                result = await application.AcquireTokenSilent(scopes.Except(scopesRequestedByMsalNet), account)
                                           .ExecuteAsync();
            }
            else
            {
                string authority = application.Authority.Replace(new Uri(application.Authority).PathAndQuery, $"/{tenant}/");
                result = await application.AcquireTokenSilent(scopes.Except(scopesRequestedByMsalNet), account)
                                          .WithAuthority(authority)
                                          .ExecuteAsync();
            }

            return result.AccessToken;
        }

        /// <summary>
        /// Adds an account to the token cache from a JWT token and other parameters related to the token cache implementation
        /// </summary>
        private void AddAccountToCacheFromJwt(IEnumerable<string> scopes, JwtSecurityToken jwtToken, ClaimsPrincipal principal, HttpContext httpContext)
        {
            try
            {
                UserAssertion userAssertion;
                IEnumerable<string> requestedScopes;
                if (jwtToken != null)
                {
                    string rawData = (jwtToken.InnerToken != null) ? jwtToken.InnerToken.RawData : jwtToken.RawData;
                    userAssertion = new UserAssertion(rawData, "urn:ietf:params:oauth:grant-type:jwt-bearer");
                    requestedScopes = scopes ?? jwtToken.Audiences.Select(a => $"{a}/.default");
                }
                else
                {
                    throw new ArgumentOutOfRangeException("tokenValidationContext.SecurityToken should be a JWT Token");
                    // TODO: Understand if we could support other kind of client assertions (SAML);
                }

                var application = GetOrBuildConfidentialClientApplication(httpContext, principal);

                // .Result to make sure that the cache is filled-in before the controller tries to get access tokens
                var result = application.AcquireTokenOnBehalfOf(requestedScopes.Except(scopesRequestedByMsalNet), userAssertion)
                                        .ExecuteAsync()
                                        .GetAwaiter().GetResult();
            }
            catch (MsalException ex)
            {
                Debug.WriteLine(ex.Message);
                throw;
            }
        }


        /// <summary>
        /// Used in Web APIs (which therefore cannot have an interaction with the user). 
        /// Replies to the client through the HttpReponse by sending a 403 (forbidden) and populating wwwAuthenticateHeaders so that
        /// the client can trigger an iteraction with the user so that the user consents to more scopes
        /// </summary>
        /// <param name="httpContext">HttpContext</param>
        /// <param name="scopes">Scopes to consent to</param>
        /// <param name="msalServiceException"><see cref="MsalUiRequiredException"/> triggering the challenge</param>

        public void ReplyForbiddenWithWwwAuthenticateHeader(HttpContext httpContext, IEnumerable<string> scopes, MsalUiRequiredException msalServiceException)
        {
            // A user interaction is required, but we are in a Web API, and therefore, we need to report back to the client through an wwww-Authenticate header https://tools.ietf.org/html/rfc6750#section-3.1
            string proposedAction = "consent";
            if (msalServiceException.ErrorCode == MsalError.InvalidGrantError)
            {
                if (AcceptedTokenVersionIsNotTheSameAsTokenVersion(msalServiceException))
                {
                    throw msalServiceException;
                }
            }

            IDictionary<string, string> parameters = new Dictionary<string, string>()
                {
                    { "clientId", azureAdOptions.ClientId },
                    { "claims", msalServiceException.Claims },
                    { "scopes", string.Join(",", scopes) },
                    { "proposedAction", proposedAction }
                };

            string parameterString = string.Join(", ", parameters.Select(p => $"{p.Key}=\"{p.Value}\""));
            string scheme = "Bearer";
            StringValues v = new StringValues($"{scheme} {parameterString}");

            //  StringValues v = new StringValues(new string[] { $"Bearer clientId=\"{jwtToken.Audiences.First()}\", claims=\"{ex.Claims}\", scopes=\" {string.Join(",", scopes)}\"" });
            var httpResponse = httpContext.Response;
            var headers = httpResponse.Headers;
            httpResponse.StatusCode = (int)HttpStatusCode.Forbidden;
            if (headers.ContainsKey(HeaderNames.WWWAuthenticate))
            {
                headers.Remove(HeaderNames.WWWAuthenticate);
            }
            headers.Add(HeaderNames.WWWAuthenticate, v);
        }

        private static bool AcceptedTokenVersionIsNotTheSameAsTokenVersion(MsalUiRequiredException msalSeviceException)
        {
            // Normally app developers should not make decisions based on the internal AAD code
            // however until the STS sends sub-error codes for this error, this is the only
            // way to distinguish the case. 
            // This is subject to change in the future
            return (msalSeviceException.Message.Contains("AADSTS50013"));
        }
    }
}<|MERGE_RESOLUTION|>--- conflicted
+++ resolved
@@ -136,12 +136,7 @@
                     (context.HttpContext.User.Identity as ClaimsIdentity).AddClaims(context.Principal.Claims);
                 }
 
-<<<<<<< HEAD
-                var application = BuildConfidentialClientApplication(context.HttpContext, context.Principal);
-=======
-
                 var application = GetOrBuildConfidentialClientApplication(context.HttpContext, context.Principal);
->>>>>>> a193fe3d
 
                 // Do not share the access token with ASP.NET Core otherwise ASP.NET will cache it and will not send the OAuth 2.0 request in
                 // case a further call to AcquireTokenByAuthorizationCodeAsync in the future for incremental consent (getting a code requesting more scopes)
@@ -293,7 +288,7 @@
             }
         }
 
-        IConfidentialClientApplication application;
+        private IConfidentialClientApplication application;
 
         /// <summary>
         /// Creates an MSAL Confidential client application if needed
@@ -432,9 +427,8 @@
             }
         }
 
-
-        /// <summary>
-        /// Used in Web APIs (which therefore cannot have an interaction with the user). 
+        /// <summary>
+        /// Used in Web APIs (which therefore cannot have an interaction with the user).
         /// Replies to the client through the HttpReponse by sending a 403 (forbidden) and populating wwwAuthenticateHeaders so that
         /// the client can trigger an iteraction with the user so that the user consents to more scopes
         /// </summary>
@@ -481,7 +475,7 @@
         {
             // Normally app developers should not make decisions based on the internal AAD code
             // however until the STS sends sub-error codes for this error, this is the only
-            // way to distinguish the case. 
+            // way to distinguish the case.
             // This is subject to change in the future
             return (msalSeviceException.Message.Contains("AADSTS50013"));
         }
