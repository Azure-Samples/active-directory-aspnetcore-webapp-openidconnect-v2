﻿// Copyright (c) Microsoft Corporation. All rights reserved.
// Licensed under the MIT License.

using System;
using System.Security.Claims;

namespace Microsoft.Identity.Web
{
    /// <summary>
    /// Extensions around ClaimsPrincipal.
    /// </summary>
    public static class ClaimsPrincipalExtensions
    {
        // TODO: how to make this work with B2C, given that there is no tenant ID with B2C?

        /// <summary>
        /// Gets the Account identifier for an MSAL.NET account from a <see cref="ClaimsPrincipal"/>
        /// </summary>
        /// <param name="claimsPrincipal">Claims principal</param>
        /// <returns>A string corresponding to an account identifier as defined in <see cref="Microsoft.Identity.Client.AccountId.Identifier"/></returns>
        public static string GetMsalAccountId(this ClaimsPrincipal claimsPrincipal)
        {
            string userObjectId = claimsPrincipal.GetObjectId();
            string nameIdentifierId = claimsPrincipal.GetNameIdentifierId();
            string tenantId = claimsPrincipal.GetTenantId();
            string policyId = claimsPrincipal.GetPolicyId();

            if (!string.IsNullOrWhiteSpace(nameIdentifierId) && !string.IsNullOrWhiteSpace(tenantId) && !string.IsNullOrWhiteSpace(policyId))
            {
                // B2C pattern: {oid}-{tfp}.{tid}
                return $"{nameIdentifierId}-{policyId}.{tenantId}";
            }
            else if (!string.IsNullOrWhiteSpace(userObjectId) && !string.IsNullOrWhiteSpace(tenantId))
            {
                // AAD pattern: {oid}.{tid}
                return $"{userObjectId}.{tenantId}";
            }

            return null;
        }

        /// <summary>
        /// Gets the unique object ID associated with the <see cref="ClaimsPrincipal"/>
        /// </summary>
        /// <param name="claimsPrincipal">the <see cref="ClaimsPrincipal"/> from which to retrieve the unique object ID</param>
        /// <remarks>This method returns the object ID both in case the developer has enabled or not claims mapping</remarks>
        /// <returns>Unique object ID of the identity, or <c>null</c> if it cannot be found</returns>
        public static string GetObjectId(this ClaimsPrincipal claimsPrincipal)
        {
            string userObjectId = claimsPrincipal.FindFirstValue(ClaimConstants.Oid);
            if (string.IsNullOrEmpty(userObjectId))
            {
                userObjectId = claimsPrincipal.FindFirstValue(ClaimConstants.ObjectId);
            }
            return userObjectId;
        }

        /// <summary>
        /// Gets the Tenant ID associated with the <see cref="ClaimsPrincipal"/>
        /// </summary>
        /// <param name="claimsPrincipal">the <see cref="ClaimsPrincipal"/> from which to retrieve the tenant ID</param>
        /// <returns>Tenant ID of the identity, or <c>null</c> if it cannot be found</returns>
        /// <remarks>This method returns the tenant ID both in case the developer has enabled or not claims mapping</remarks>
        public static string GetTenantId(this ClaimsPrincipal claimsPrincipal)
        {
            string tenantId = claimsPrincipal.FindFirstValue(ClaimConstants.Tid);
            if (string.IsNullOrEmpty(tenantId))
            {
                tenantId = claimsPrincipal.FindFirstValue(ClaimConstants.TenantId);
            }
            return tenantId;
        }

        /// <summary>
        /// Gets the login-hint associated with a <see cref="ClaimsPrincipal"/>
        /// </summary>
        /// <param name="claimsPrincipal">Identity for which to complete the login-hint</param>
        /// <returns>login-hint for the identity, or <c>null</c> if it cannot be found</returns>
        public static string GetLoginHint(this ClaimsPrincipal claimsPrincipal)
        {
            return GetDisplayName(claimsPrincipal);
        }

        /// <summary>
        /// Gets the domain-hint associated with an identity
        /// </summary>
        /// <param name="claimsPrincipal">Identity for which to compute the domain-hint</param>
        /// <returns>domain-hint for the identity, or <c>null</c> if it cannot be found</returns>
        public static string GetDomainHint(this ClaimsPrincipal claimsPrincipal)
        {
            // Tenant for MSA accounts
            const string msaTenantId = "9188040d-6c67-4c5b-b112-36a304b66dad";

            var tenantId = GetTenantId(claimsPrincipal);
            string domainHint = string.IsNullOrWhiteSpace(tenantId)
                ? null
                : tenantId.Equals(msaTenantId, StringComparison.OrdinalIgnoreCase) ? "consumers" : "organizations";

            return domainHint;
        }

        /// <summary>
        /// Get the display name for the signed-in user, from the <see cref="ClaimsPrincipal"/>
        /// </summary>
        /// <param name="claimsPrincipal">Claims about the user/account</param>
        /// <returns>A string containing the display name for the user, as determined by Azure AD (v1.0) and Microsoft identity platform (v2.0) tokens,
        /// or <c>null</c> if the claims cannot be found</returns>
        /// <remarks>See https://docs.microsoft.com/azure/active-directory/develop/id-tokens#payload-claims </remarks>
        public static string GetDisplayName(this ClaimsPrincipal claimsPrincipal)
        {
            // Use the claims in a Microsoft identity platform token first
            string displayName = claimsPrincipal.FindFirstValue(ClaimConstants.PreferredUserName);

            if (!string.IsNullOrWhiteSpace(displayName))
            {
                return displayName;
            }

            // Otherwise fall back to the claims in an Azure AD v1.0 token
            displayName = claimsPrincipal.FindFirstValue(ClaimsIdentity.DefaultNameClaimType);

            if (!string.IsNullOrWhiteSpace(displayName))
            {
                return displayName;
            }

<<<<<<< HEAD
        /// <summary>
        /// Gets the Policy Id associated with the <see cref="ClaimsPrincipal"/>
        /// </summary>
        /// <param name="claimsPrincipal">the <see cref="ClaimsPrincipal"/> from which to retrieve the policy id</param>
        /// <returns>Policy Id of the identity, or <c>null</c> if it cannot be found</returns>
        public static string GetPolicyId(this ClaimsPrincipal claimsPrincipal)
        {
            string policyId = claimsPrincipal.FindFirstValue(ClaimConstants.Tfp);
            return policyId;
        }

        /// <summary>
        /// Gets the NameIdentifierId associated with the <see cref="ClaimsPrincipal"/>
        /// </summary>
        /// <param name="claimsPrincipal">the <see cref="ClaimsPrincipal"/> from which to retrieve the sub claim</param>
        /// <returns>Name identifier ID (sub) of the identity, or <c>null</c> if it cannot be found</returns>
        public static string GetNameIdentifierId(this ClaimsPrincipal claimsPrincipal)
        {
            string sub = claimsPrincipal.FindFirstValue(ClaimConstants.Sub);
            if (string.IsNullOrEmpty(sub))
            {
                sub = claimsPrincipal.FindFirstValue(ClaimTypes.NameIdentifier);
            }
            return sub;
=======
            // Finally falling back to name
            return claimsPrincipal.FindFirstValue(ClaimConstants.Name);
>>>>>>> c3852b32
        }
    }
}<|MERGE_RESOLUTION|>--- conflicted
+++ resolved
@@ -124,7 +124,10 @@
                 return displayName;
             }
 
-<<<<<<< HEAD
+            // Finally falling back to name
+            return claimsPrincipal.FindFirstValue(ClaimConstants.Name);
+        }
+        
         /// <summary>
         /// Gets the Policy Id associated with the <see cref="ClaimsPrincipal"/>
         /// </summary>
@@ -149,10 +152,6 @@
                 sub = claimsPrincipal.FindFirstValue(ClaimTypes.NameIdentifier);
             }
             return sub;
-=======
-            // Finally falling back to name
-            return claimsPrincipal.FindFirstValue(ClaimConstants.Name);
->>>>>>> c3852b32
         }
     }
 }