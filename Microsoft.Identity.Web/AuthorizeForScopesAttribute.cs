--- conflicted
+++ resolved
@@ -109,26 +109,16 @@
         /// <param name="context">current http context in the pipeline</param>
         /// <returns>AuthenticationProperties</returns>
         private AuthenticationProperties BuildAuthenticationPropertiesForIncrementalConsent(
-<<<<<<< HEAD
-            string[] scopes, 
-            MsalUiRequiredException ex, 
-=======
             string[] scopes,
             MsalUiRequiredException ex,
->>>>>>> 12d1b6d8
             HttpContext context)
         {
             var properties = new AuthenticationProperties();
 
             // Set the scopes, including the scopes that ADAL.NET / MSAL.NET need for the token cache
             string[] additionalBuiltInScopes =
-<<<<<<< HEAD
-                {OidcConstants.ScopeOpenId, 
-                OidcConstants.ScopeOfflineAccess, 
-=======
                 {OidcConstants.ScopeOpenId,
                 OidcConstants.ScopeOfflineAccess,
->>>>>>> 12d1b6d8
                 OidcConstants.ScopeProfile};
             properties.SetParameter<ICollection<string>>(OpenIdConnectParameterNames.Scope,
                                                          scopes.Union(additionalBuiltInScopes).ToList());
