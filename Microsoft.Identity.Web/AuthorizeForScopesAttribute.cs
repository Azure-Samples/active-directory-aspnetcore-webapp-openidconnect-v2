--- conflicted
+++ resolved
@@ -77,25 +77,17 @@
                             throw new InvalidOperationException($"The {nameof(ScopeKeySection)} is provided but the IConfiguration instance is not present in the services collection");
                         }
 
-<<<<<<< HEAD
                         scopes = new string[] { configuration.GetValue<string>(ScopeKeySection) };
+                        
+                        if (Scopes != null && Scopes.Length > 0 && scopes != null && scopes.Length > 0)
+                        {
+                           throw new InvalidOperationException("no scopes provided in scopes...");
+                        }
                     }
-
                     else
                         scopes = Scopes;
 
                     var properties = BuildAuthenticationPropertiesForIncrementalConsent(scopes, msalUiRequiredException, context.HttpContext);
-=======
-                        incrementalConsentScopes = new string[] { configuration.GetValue<string>(ScopeKeySection) };
-                    }
-
-                    if (Scopes != null && Scopes.Length > 0 && incrementalConsentScopes != null && incrementalConsentScopes.Length > 0)
-                    {
-                        throw new InvalidOperationException("no scopes provided here...");
-                    }
-
-                    var properties = BuildAuthenticationPropertiesForIncrementalConsent(incrementalConsentScopes, msalUiRequiredException, context.HttpContext);
->>>>>>> ab84785c
                     context.Result = new ChallengeResult(properties);
                 }
             }
