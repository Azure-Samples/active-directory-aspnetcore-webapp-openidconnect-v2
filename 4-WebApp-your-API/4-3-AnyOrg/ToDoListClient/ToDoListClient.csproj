﻿<Project Sdk="Microsoft.NET.Sdk.Web">

  <PropertyGroup>
    <TargetFramework>net7.0</TargetFramework>
  </PropertyGroup>

  <ItemGroup>
<<<<<<< HEAD
    <PackageReference Include="Microsoft.Identity.Web.UI" Version="2.12.2" />
    <PackageReference Include="Microsoft.Identity.Web.MicrosoftGraph" Version="2.12.2" />
=======
    <PackageReference Include="Microsoft.Identity.Web.UI" Version="2.12.1" />
    <PackageReference Include="Microsoft.Identity.Web.GraphServiceClient" Version="2.12.1" />
>>>>>>> 7c3fefd5
    <PackageReference Include="Microsoft.VisualStudio.Web.CodeGeneration.Design" Version="7.0.1" />
  </ItemGroup>

  <ProjectExtensions><VisualStudio><UserProperties properties_4launchsettings_1json__JsonSchema="http://json.schemastore.org/modernizrrc" /></VisualStudio></ProjectExtensions>

</Project><|MERGE_RESOLUTION|>--- conflicted
+++ resolved
@@ -5,13 +5,8 @@
   </PropertyGroup>
 
   <ItemGroup>
-<<<<<<< HEAD
     <PackageReference Include="Microsoft.Identity.Web.UI" Version="2.12.2" />
-    <PackageReference Include="Microsoft.Identity.Web.MicrosoftGraph" Version="2.12.2" />
-=======
-    <PackageReference Include="Microsoft.Identity.Web.UI" Version="2.12.1" />
-    <PackageReference Include="Microsoft.Identity.Web.GraphServiceClient" Version="2.12.1" />
->>>>>>> 7c3fefd5
+    <PackageReference Include="Microsoft.Identity.Web.GraphServiceClient" Version="2.12.2" />
     <PackageReference Include="Microsoft.VisualStudio.Web.CodeGeneration.Design" Version="7.0.1" />
   </ItemGroup>
 
