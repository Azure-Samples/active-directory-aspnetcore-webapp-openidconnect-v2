--- conflicted
+++ resolved
@@ -23,14 +23,8 @@
 
   <ItemGroup>
     <PackageReference Include="Microsoft.AspNetCore.DataProtection.Abstractions" Version="3.1.1" />
-<<<<<<< HEAD
-    <PackageReference Include="Microsoft.Identity.Web" Version="0.4.0-preview" />
-    <PackageReference Include="Microsoft.Identity.Web.UI" Version="0.4.0-preview" />
-=======
     <PackageReference Include="Microsoft.Identity.Web" Version="1.0.0" />
     <PackageReference Include="Microsoft.Identity.Web.UI" Version="1.0.0" />
-    <PackageReference Include="WindowsAzure.Storage" Version="9.3.3" />
->>>>>>> 585c1c8c
   </ItemGroup>
 
 </Project>