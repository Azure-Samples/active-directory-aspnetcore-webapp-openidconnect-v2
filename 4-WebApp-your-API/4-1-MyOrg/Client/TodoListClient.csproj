﻿<Project Sdk="Microsoft.NET.Sdk.Web">

  <PropertyGroup>
    <TargetFramework>netcoreapp3.1</TargetFramework>
    <UserSecretsId>aspnet-WebApp_OpenIDConnect_DotNet-81EA87AD-E64D-4755-A1CC-5EA47F49B5D8</UserSecretsId>
    <WebProject_DirectoryAccessLevelKey>0</WebProject_DirectoryAccessLevelKey>
  </PropertyGroup>

  <ItemGroup>
    <Compile Remove="AppCreationScripts\**" />
    <Compile Remove="ReadmeFiles\**" />
    <Content Remove="AppCreationScripts\**" />
    <Content Remove="ReadmeFiles\**" />
    <EmbeddedResource Remove="AppCreationScripts\**" />
    <EmbeddedResource Remove="ReadmeFiles\**" />
    <None Remove="AppCreationScripts\**" />
    <None Remove="ReadmeFiles\**" />
  </ItemGroup>

  <ItemGroup>
    <Compile Include="..\TodoListService\Models\TodoItem.cs" Link="Models\TodoItem.cs" />
  </ItemGroup>

  <ItemGroup>
<<<<<<< HEAD
    <PackageReference Include="Microsoft.AspNetCore.DataProtection.Abstractions" Version="5.0.4" />
=======
    <PackageReference Include="Microsoft.AspNetCore.DataProtection.Abstractions" Version="3.1.1" />
>>>>>>> 4d2900db
    <PackageReference Include="Microsoft.Identity.Web" Version="1.8.0" />
    <PackageReference Include="Microsoft.Identity.Web.UI" Version="1.8.0" />
    <PackageReference Include="WindowsAzure.Storage" Version="9.3.3" />
  </ItemGroup>

</Project><|MERGE_RESOLUTION|>--- conflicted
+++ resolved
@@ -22,11 +22,7 @@
   </ItemGroup>
 
   <ItemGroup>
-<<<<<<< HEAD
-    <PackageReference Include="Microsoft.AspNetCore.DataProtection.Abstractions" Version="5.0.4" />
-=======
     <PackageReference Include="Microsoft.AspNetCore.DataProtection.Abstractions" Version="3.1.1" />
->>>>>>> 4d2900db
     <PackageReference Include="Microsoft.Identity.Web" Version="1.8.0" />
     <PackageReference Include="Microsoft.Identity.Web.UI" Version="1.8.0" />
     <PackageReference Include="WindowsAzure.Storage" Version="9.3.3" />
