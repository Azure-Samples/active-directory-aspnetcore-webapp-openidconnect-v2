---
page_type: sample
name: How to secure an ASP.NET Core Web API with the Microsoft identity platform
services: ms-identity
platform: DotNet
languages:
 - csharp
products:
 - aspnet-core
 - azure-active-directory
urlFragment: active-directory-aspnetcore-webapp-openidconnect-v2
description: This sample demonstrates an ASP.NET Core Web App signing-in a user and calling an ASP.NET Core Web API that is secured with Azure AD.
---

# How to secure an ASP.NET Core Web API with the Microsoft identity platform

[![Build status](https://identitydivision.visualstudio.com/IDDP/_apis/build/status/AAD%20Samples/.NET%20client%20samples/ASP.NET%20Core%20Web%20App%20tutorial)](https://identitydivision.visualstudio.com/IDDP/_build/latest?definitionId=XXX)

* [Overview](#overview)
* [Scenario](#scenario)
* [Prerequisites](#prerequisites)
* [Setup the sample](#setup-the-sample)
* [Explore the sample](#explore-the-sample)
* [Troubleshooting](#troubleshooting)
* [About the code](#about-the-code)
* [How the code was created](#how-the-code-was-created)
* [Deploy the sample](#deploy-the-sample)
* [Next Steps](#next-steps)
* [Contributing](#contributing)
* [Learn More](#learn-more)

## Overview

This sample demonstrates a ASP.NET Core Web App calling a ASP.NET Core Web API that is secured using Azure AD.

## Scenario

 This sample demonstrates an ASP.NET Core client Web App calling an ASP.NET Core Web API that is secured using Azure AD.

 1. The client ASP.NET Core Web App uses the [Microsoft.Identity.Web](https://aka.ms/microsoft-identity-web) to sign-in a user and obtain a JWT [Access Token](https://aka.ms/access-tokens) from **Azure AD**.
 2. The service uses the [Microsoft.Identity.Web](https://aka.ms/microsoft-identity-web) to protect the Web api, check permissions and validate tokens.

![Scenario Image](./ReadmeFiles/topology.png)

## Prerequisites

* Either [Visual Studio](https://visualstudio.microsoft.com/downloads/) or [Visual Studio Code](https://code.visualstudio.com/download) and [.NET Core SDK](https://www.microsoft.com/net/learn/get-started)
* An **Azure AD** tenant. For more information, see: [How to get an Azure AD tenant](https://docs.microsoft.com/azure/active-directory/develop/test-setup-environment#get-a-test-tenant)
* A user account in your **Azure AD** tenant. This sample will not work with a **personal Microsoft account**. If you're signed in to the [Azure portal](https://portal.azure.com) with a personal Microsoft account and have not created a user account in your directory before, you will need to create one before proceeding.

## Setup the sample

### Step 1: Clone or download this repository

From your shell or command line:

```console
    git clone https://github.com/Azure-Samples/active-directory-aspnetcore-webapp-openidconnect-v2.git
```

or download and extract the repository *.zip* file.

> :warning: To avoid path length limitations on Windows, we recommend cloning into a directory near the root of your drive.

### Step 2: Navigate to project folder

```console
    cd 4-WebApp-Your-API\4-1-MyOrg
```

### Step 3: Register the sample application(s) in your tenant

There are two projects in this sample. Each needs to be separately registered in your Azure AD tenant. To register these projects, you can:

- follow the steps below for manually register your apps
- or use PowerShell scripts that:
  - **automatically** creates the Azure AD applications and related objects (passwords, permissions, dependencies) for you.
  - modify the projects' configuration files.

  <details>
   <summary>Expand this section if you want to use this automation:</summary>

    > :warning: If you have never used **Microsoft Graph PowerShell** before, we recommend you go through the [App Creation Scripts Guide](./AppCreationScripts/AppCreationScripts.md) once to ensure that your environment is prepared correctly for this step.
  
    1. On Windows, run PowerShell as **Administrator** and navigate to the root of the cloned directory
    1. In PowerShell run:

       ```PowerShell
       Set-ExecutionPolicy -ExecutionPolicy RemoteSigned -Scope Process -Force
       ```

    1. Run the script to create your Azure AD application and configure the code of the sample application accordingly.
    1. For interactive process -in PowerShell, run:

       ```PowerShell
       cd .\AppCreationScripts\
       .\Configure.ps1 -TenantId "[Optional] - your tenant id" -AzureEnvironmentName "[Optional] - Azure environment, defaults to 'Global'"
       ```

    > Other ways of running the scripts are described in [App Creation Scripts guide](./AppCreationScripts/AppCreationScripts.md). The scripts also provide a guide to automated application registration, configuration and removal which can help in your CI/CD scenarios.

  </details>

#### Choose the Azure AD tenant where you want to create your applications

To manually register the apps, as a first step you'll need to:

1. Sign in to the [Azure portal](https://portal.azure.com).
1. If your account is present in more than one Azure AD tenant, select your profile at the top right corner in the menu on top of the page, and then **switch directory** to change your portal session to the desired Azure AD tenant.

#### Register the service app (TodoListService-aspnetcore-webapi)

1. Navigate to the [Azure portal](https://portal.azure.com) and select the **Azure Active Directory** service.
1. Select the **App Registrations** blade on the left, then select **New registration**.
1. In the **Register an application page** that appears, enter your application's registration information:
    1. In the **Name** section, enter a meaningful application name that will be displayed to users of the app, for example `TodoListService-aspnetcore-webapi`.
    1. Under **Supported account types**, select **Accounts in this organizational directory only**
    1. Select **Register** to create the application.
1. In the **Overview** blade, find and note the **Application (client) ID**. You use this value in your app's configuration file(s) later in your code.

1. In the app's registration screen, select the **Expose an API** blade to the left to open the page where you can publish the permission as an API for which client applications can obtain [access tokens](https://aka.ms/access-tokens) for. The first thing that we need to do is to declare the unique [resource](https://docs.microsoft.com/azure/active-directory/develop/v2-oauth2-auth-code-flow) URI that the clients will be using to obtain access tokens for this API. To declare an resource URI(Application ID URI), follow the following steps:
    1. Select **Set** next to the **Application ID URI** to generate a URI that is unique for this app.
    1. For this sample, accept the proposed Application ID URI (`api://{clientId}`) by selecting **Save**. Read more about Application ID URI at [Validation differences by supported account types \(signInAudience\)](https://docs.microsoft.com/azure/active-directory/develop/supported-accounts-validation).
 
##### Publish Delegated Permissions

1. All APIs must publish a minimum of one [scope](https://docs.microsoft.com/azure/active-directory/develop/v2-oauth2-auth-code-flow#request-an-authorization-code), also called [Delegated Permission](https://docs.microsoft.com/azure/active-directory/develop/v2-permissions-and-consent#permission-types), for the client apps to obtain an access token for a *user* successfully. To publish a scope, follow these steps:
1. Select **Add a scope** button open the **Add a scope** screen and Enter the values as indicated below:
    1. For **Scope name**, use `ToDoList.Read`.
    1. Select **Admins and users** options for **Who can consent?**.
    1. For **Admin consent display name** type in the details, `e.g. Allow the users of the app TodoListService-aspnetcore-webapi to read ToDo list items`.
    1. For **Admin consent description** type in the details `e.g. Allows the app TodoListService-aspnetcore-webapi to read the signed-in users ToDo list items.`
    1. For **User consent display name** type in the details `e.g. Read ToDo list items as yourself`.
    1. For **User consent description** type in the details `e.g. Allow the app TodoListService-aspnetcore-webapi to read ToDo list items on your behalf.`
    1. Keep **State** as **Enabled**.
    1. Select the **Add scope** button on the bottom to save this scope.
    > Repeat the steps above for another scope named **ToDoList.ReadWrite**
1. Select the **Manifest** blade on the left.
    1. Set `accessTokenAcceptedVersion` property to **2**.
    1. Select on **Save**.

    > :information_source:  Follow  [the principle of least privilege](https://docs.microsoft.com/azure/active-directory/develop/secure-least-privileged-access) whenever you are publishing permissions for a web API.

##### Publish Application Permissions

1. All APIs should publish a minimum of one [App role](https://docs.microsoft.com/azure/active-directory/develop/howto-add-app-roles-in-azure-ad-apps#assign-app-roles-to-applications), also called [Application Permission](https://docs.microsoft.com/azure/active-directory/develop/v2-permissions-and-consent#permission-types), for the client apps to obtain an access token as *themselves*, i.e. when they are not signing-in a user. **Application permissions** are the type of permissions that APIs should publish when they want to enable client applications to successfully authenticate as themselves and not need to sign-in users. To publish an application permission, follow these steps:
1. Still on the same app registration, select the **App roles** blade to the left.
1. Select **Create app role**:
    1. For **Display name**, enter a suitable name for your application permission, for instance **ToDoList.Read.All**.
    1. For **Allowed member types**, choose **Application** to ensure other applications can be granted this permission.
    1. For **Value**, enter **ToDoList.Read.All**.
    1. For **Description**, enter **Allow application to read all ToDo list items**.
    1. Select **Apply** to save your changes.
    > Repeat the steps above for another app permission named **ToDoList.ReadWrite.All**

##### Configure Optional Claims

1. Still on the same app registration, select the **Token configuration** blade to the left.
1. Select **Add optional claim**:
    1. Select **optional claim type**, then choose **Access**.
    1. Select the optional claim **idtyp**. Indicates token type.This claim is the most accurate way for an API to determine if a token is an app token or an app+user token
    1. Select **Add** to save your changes.

##### Configure the service app (TodoListService-aspnetcore-webapi) to use your app registration

Open the project in your IDE (like Visual Studio or Visual Studio Code) to configure the code.

> In the steps below, "ClientID" is the same as "Application ID" or "AppId".

1. Open the `TodoListService\appsettings.json` file.
1. Find the key `Domain` and replace the existing value with your Azure AD tenant domain, ex. `contoso.onmicrosoft.com`.
1. Find the key `TenantId` and replace the existing value with your Azure AD tenant/directory ID.
1. Find the key `ClientId` and replace the existing value with the application ID (clientId) of `TodoListService-aspnetcore-webapi` app copied from the Azure portal.

#### Register the client app (TodoListClient-aspnetcore-webapi)

1. Navigate to the [Azure portal](https://portal.azure.com) and select the **Azure Active Directory** service.
1. Select the **App Registrations** blade on the left, then select **New registration**.
1. In the **Register an application page** that appears, enter your application's registration information:
    1. In the **Name** section, enter a meaningful application name that will be displayed to users of the app, for example `TodoListClient-aspnetcore-webapi`.
    1. Under **Supported account types**, select **Accounts in this organizational directory only**
    1. Select **Register** to create the application.
1. In the **Overview** blade, find and note the **Application (client) ID**. You use this value in your app's configuration file(s) later in your code.
1. In the app's registration screen, select the **Authentication** blade to the left.
1. If you don't have a platform added, select **Add a platform** and select the **Web** option.
    1. In the **Redirect URI** section enter the following redirect URI:
        1. `https://localhost:44321/signin-oidc`
    1. In the **Front-channel logout URL** section, set it to `https://localhost:44321/signout-oidc`.
    1. Click **Save** to save your changes.
1. In the app's registration screen, select the **Certificates & secrets** blade in the left to open the page where you can generate secrets and upload certificates.
1. In the **Client secrets** section, select **New client secret**:
    1. Type a key description (for instance `app secret`).
    1. Select one of the available key durations (**6 months**, **12 months** or **Custom**) as per your security posture.
    1. The generated key value will be displayed when you select the **Add** button. Copy and save the generated value for use in later steps.
    1. You'll need this key later in your code's configuration files. This key value will not be displayed again, and is not retrievable by any other means, so make sure to note it from the Azure portal before navigating to any other screen or blade.
    > :bulb: For enhanced security, instead of using client secrets, consider [using certificates](./README-use-certificate.md) and [Azure KeyVault](https://azure.microsoft.com/services/key-vault/#product-overview).
    
1. Since this app signs-in users, we will now proceed to select **delegated permissions**, which is is required by apps signing-in users.
   1. In the app's registration screen, select the **API permissions** blade in the left to open the page where we add access to the APIs that your application needs:
   1. Select the **Add a permission** button and then,
   1. Ensure that the **My APIs** tab is selected.
   1. In the list of APIs, select the API `TodoListService-aspnetcore-webapi`.
      * Since this app signs-in users, we will now proceed to select **delegated permissions**, which is is requested by apps when signing-in users.
           1. In the **Delegated permissions** section, select the **ToDoList.Read**, **ToDoList.ReadWrite** in the list. Use the search box if necessary.
   1. Select the **Add permissions** button at the bottom.

##### Configure Optional Claims

1. Still on the same app registration, select the **Token configuration** blade to the left.
1. Select **Add optional claim**:
    1. Select **optional claim type**, then choose **ID**.
    1. Select the optional claim **acct**. Provides user's account status in tenant.If the user is a member of the tenant, the value is 0. If they're a guest, the value is 1.
    1. Select **Add** to save your changes.

##### Configure the client app (TodoListClient-aspnetcore-webapi) to use your app registration

Open the project in your IDE (like Visual Studio or Visual Studio Code) to configure the code.

> In the steps below, "ClientID" is the same as "Application ID" or "AppId".

1. Open the `Client\appsettings.json` file.
1. Find the key `Domain` and replace the existing value with your Azure AD tenant domain, ex. `contoso.onmicrosoft.com`.
1. Find the key `TenantId` and replace the existing value with your Azure AD tenant/directory ID.
1. Find the key `ClientId` and replace the existing value with the application ID (clientId) of `TodoListClient-aspnetcore-webapi` app copied from the Azure portal.
1. Find the key `ClientSecret` and replace the existing value with the key you saved during the creation of `TodoListClient-aspnetcore-webapi` copied from the Azure portal.
1. Find the key `TodoListScopes` and replace the existing value with **"api://<your_service_api_client_id>/ToDoList.Read api://<your_service_api_client_id>/ToDoList.ReadWrite"**.
1. Find the key `TodoListBaseAddress` and replace the existing value with the base address of `TodoListService-aspnetcore-webapi` (by default `https://localhost:44351`).

### Variation: web app using client certificates

Follow [README-use-certificate.md](README-use-certificate.md) to know how to use this option.

### Step 4: Running the sample

From your shell or command line, execute the following commands:

```console
    cd 4-WebApp-Your-API\4-1-MyOrg\TodoListService
    dotnet run
```

Then, open a separate command line and run: 

```console
    cd 4-WebApp-Your-API\4-1-MyOrg\Client
    dotnet run
```

## Explore the sample

<details>
 <summary>Expand to see how to use the sample</summary>
 Open your web browser and navigate to `https://localhost:44321` and sign-in using the link on top-right. The app immediately attempts to authenticate you via the Microsoft identity platform endpoint. Sign in using an user account in that tenant.

1. Click on `TodoList`, you can click on `Create New` link. It will redirect to create task screen where you can add a new task and assign it to any user from the list.
1. The `TodoList` screen also displays tasks that are assigned to and created by signed-in user. The user can edit and delete the created tasks but can only view the assigned tasks.

> NOTE: Remember, the TodoList is stored in memory in this `TodoListService` app. Each time you run the projects, your TodoList will get emptied.

Did the sample not work for you as expected? Did you encounter issues trying this sample? Then please reach out to us using the [GitHub Issues](../../../../issues) page.

[Consider taking a moment to share your experience with us.](https://forms.office.com/Pages/ResponsePage.aspx?id=v4j5cvGGr0GRqy180BHbRz0h_jLR5HNJlvkZAewyoWxUNEFCQ0FSMFlPQTJURkJZMTRZWVJRNkdRMC4u)
</details>

## Troubleshooting

<details>
 <summary>Expand for troubleshooting info</summary>

Use [Stack Overflow](http://stackoverflow.com/questions/tagged/msal) to get support from the community.
Ask your questions on Stack Overflow first and browse existing issues to see if someone has asked your question before.
Make sure that your questions or comments are tagged with [`azure-active-directory` `adal` `msal` `dotnet`].

If you find a bug in the sample, please raise the issue on [GitHub Issues](../../issues).

To provide a recommendation, visit the following [User Voice page](https://feedback.azure.com/forums/169401-azure-active-directory).
</details>

## About the code

<details>
 <summary>Expand the section</summary>

1. Consider adding [MSAL.NET Logging](https://docs.microsoft.com/azure/active-directory/develop/msal-logging-dotnet) to you project

1. In the `TodoListService` project,  which represents the web api, first the package `Microsoft.Identity.Web`is added from NuGet.

1. Starting with the **Startup.cs** file :

    * at the top of the file, the following using directory was added:

      ```CSharp
      using Microsoft.Identity.Web;
      ```

    * in the `ConfigureServices` method, the following code was added, replacing any existing `AddAuthentication()` code:

      ```CSharp
      services.AddMicrosoftIdentityWebApiAuthentication(Configuration);
      ```

    * `AddMicrosoftIdentityWebApiAuthentication()` protects the Web API by [validating Access tokens](https://docs.microsoft.com/azure/active-directory/develop/access-tokens#validating-tokens) sent tho this API. Check out [Protected web API: Code configuration](https://docs.microsoft.com/azure/active-directory/develop/scenario-protected-web-api-app-configuration) which explains the inner workings of this method in more detail.

    * There is a bit of code (commented) provided under this method that can be used to used do extended token validation and check for additional claims, such as:
      * check if the client app's appid (azp) is in some sort of an allowed  list via the 'azp' claim, in case you wanted to restrict the API to a list of client apps.
      * check if the caller's account is homed or guest via the 'acct' optional claim
      * check if the caller belongs to right roles or groups via the 'roles' or 'groups' claim, respectively

1. Then in the controllers `TodoListController.cs`, the `[Authorize]` added on top of the class to protect this route.
    * Further in the controller, the [RequiredScopeOrAppPermission](https://github.com/AzureAD/microsoft-identity-web/wiki/web-apis#checking-for-scopes-or-app-permissions=) is used to list the ([Delegated permissions](https://docs.microsoft.com/azure/active-directory/develop/v2-permissions-and-consent)), that the user should consent for, before the method can be called.  
    * The delegated permissions are checked inside `TodoListService\Controllers\ToDoListController.cs` in the following manner:

      ```CSharp
      [HttpGet]
      [RequiredScopeOrAppPermission(
        AcceptedScope = new string[] { "ToDoList.Read", "ToDoList.ReadWrite" },
        AcceptedAppPermission = new string[] { "ToDoList.Read.All", "ToDoList.ReadWrite.All" }
        )]
      public IEnumerable<Todo> Get()
      {
            if (!IsAppOnlyToken())
          {
              // this is a request for all ToDo list items of a certain user.
              return TodoStore.Values.Where(x => x.Owner == _currentLoggedUser);
          }
          else
          {
              // Its an app calling with app permissions, so return all items across all users
              return TodoStore.Values;
          }
      }
      ```

      The code above demonstrates that to be able to reach a GET REST operation, the access token should contain AT LEAST ONE of the scopes (delegated permissions) listed inside parameter of [RequiredScopeOrAppPermission](https://github.com/AzureAD/microsoft-identity-web/wiki/web-apis#checking-for-scopes-or-app-permissions=) attribute
      Please note that while in this sample, the client app only works with *Delegated Permissions*,  the API's controller is designed to work with both *Delegated* and *Application* permissions.

      The **ToDoList.<*>.All** permissions are **Application Permissions**.

      Here is another example from the same controller:

      ``` CSharp
      [HttpDelete("{id}")]
      [RequiredScopeOrAppPermission(
          AcceptedScope = new string[] { "ToDoList.ReadWrite" },
          AcceptedAppPermission = new string[] { "ToDoList.ReadWrite.All" })]
      public void Delete(int id)
      {
            if (!IsAppOnlyToken())
            {
                // only delete if the ToDo list item belonged to this user
                if (TodoStore.Values.Any(x => x.Id == id && x.Owner == _currentLoggedUser))
                {
                    TodoStore.Remove(id);
                }
            }
            else
            {
                TodoStore.Remove(id);
            }
      }
      ```

      The above code demonstrates that to be able to execute the DELETE REST operation, the access token MUST contain the `ToDoList.ReadWrite` scope. Note that the called is not allowed to access this operation with just `ToDoList.Read` scope only.
      Also note of how we distinguish the **what** a user can delete. When there is a **ToDoList.ReadWrite.All** permission available, the user can delete **ANY** entity from the database,
      but with **ToDoList.ReadWrite**, the user can delete only their own entries.

    * The method *IsAppOnlyToken()* is used by controller method to detect presence of an app only token, i.e a token that was issued to an app using the [Client credentials](https://docs.microsoft.com/azure/active-directory/develop/v2-oauth2-client-creds-grant-flow) flow, i.e no users were signed-in by this client app. 

      ```csharp
              private bool IsAppOnlyToken()
        {
            // Add in the optional 'idtyp' claim to check if the access token is coming from an application or user.
            //
            // See: https://docs.microsoft.com/en-us/azure/active-directory/develop/active-directory-optional-claims
            return HttpContext.User.Claims.Any(c => c.Type == "idtyp" && c.Value == "app");
        }
      ```

### Initial scopes

Client [appsettings.json](../4-1-MyOrg/Client/appsettings.json) file contains `ToDoListScopes` key that is used in [startup.cs](../4-1-MyOrg/Client/Startup.cs#L46) to specify which initial scopes should be requested from Web API when refreshing the token:

```csharp
services.AddMicrosoftIdentityWebAppAuthentication(Configuration)
 .EnableTokenAcquisitionToCallDownstreamApi(Configuration.GetSection("TodoList:TodoListScopes")
 .Get<string>().Split(" ", System.StringSplitOptions.RemoveEmptyEntries))
 .AddInMemoryTokenCaches();
```

</details>

## How the code was created

<details>
 <summary>Expand the section</summary>

### Creating the Web API project (TodoListService)

The code for the TodoListService was created in the following way:

#### Step 1: Create the web api using the ASP.NET Core templates

```Text
md TodoListService
cd TodoListService
dotnet new webapi -au=SingleOrg
```

1. Open the generated project (.csproj) in Visual Studio, and save the solution.

#### Add a model (TodoListItem) and modify the controller

In the TodoListService project, add a folder named `Models` and then create a new  file named `TodoItem.cs`. Copy the contents of the TodoListService\Models\TodoItem.cs in this file.

### Modify the Program.cs file to validate bearer access tokens received by the Web API

Update `Program.cs` file :

 *replace the following code:

  ```CSharp
builder.Services.AddAuthentication(JwtBearerDefaults.AuthenticationScheme)
    .AddMicrosoftIdentityWebApi(builder.Configuration.GetSection("AzureAd"));
   ```

  with

  ```Csharp
    services.AddMicrosoftIdentityWebApiAuthentication(Configuration);
  ```

### Create the TodoListController and associated Models

1. Add a reference to the ToDoListService.
1. Create a new Controller named `TodoListController` and copy and paste the code from the sample (TodoListService\Controllers\TodoListController.cs) to this controller.
1. Open the `appsettings.json` file and copy the keys from the sample's corresponding file under the `AzureAd` and `TodoList` sections.

### Creating the client web app (TodoListClient)

#### Step 1: the sample from the command line

1. Run the following command to create a sample from the command line using the `SingleOrg` template:

    ```Sh
    md TodoListClient
    cd TodoListClient
    dotnet new mvc --auth SingleOrg --client-id <Enter_the_Application_Id_here> --tenant-id <yourTenantId>
    ```

    > Note: Replace *`Enter_the_Application_Id_here`* with the *Application Id* from the application Id you just registered in the Application Registration Portal and *`<yourTenantId>`* with the *Directory (tenant) ID* where you created your application.

#### Step 2: Modify the generated code

1. Open the generated project (.csproj) in Visual Studio, and save the solution.
1. Add the `Microsoft.Identity.Web` via Nuget.
1. Open the **Program.cs** file and:

   * Replace the two following lines:

```CSharp
services.AddAuthentication(AzureADDefaults.AuthenticationScheme)
    .AddAzureAD(options => Configuration.Bind("AzureAd", options));
```

with these lines:

```CSharp
services.AddMicrosoftIdentityWebAppAuthentication(Configuration)
    .EnableTokenAcquisitionToCallDownstreamApi(
        Configuration.GetSection("TodoList:TodoListScopes").Get<string>().Split(" ", System.StringSplitOptions.RemoveEmptyEntries)
        )
    .AddInMemoryTokenCaches();
```

* This enables your application to use the Microsoft identity platform endpoint. This endpoint is capable of signing-in users both with their Work and School and Microsoft Personal accounts.

1. Change the `Properties\launchSettings.json` file to ensure that you start your web app from <https://localhost:44321> as registered. For this:
     * update the `sslPort` of the `iisSettings` section to be `44321`
     * in the `applicationUrl` property of use `https://localhost:44321`
     * Then add the following code to inject the ToDoList service implementation in the client

   ```CSharp
     // Add APIs
     services.AddTodoListService(Configuration);
   ```

2. Open the `appsettings.json` file and copy the keys from the sample's corresponding file under the `AzureAd` and `TodoList` sections.

#### Add a model (TodoListItem) and add the controller and views

1. In the TodoListClient project, add a folder named `Models` and then create a new  file named `TodoItem.cs`. Copy the contents of the TodoListClient\Models\TodoItem.cs in this file.
1. Create a new Controller named `TodoListController` and copy and paste the code from the sample (TodoListService\Controllers\TodoListController.cs) to this controller.
1. Copy the files `TodoListService` and `TodoListService.cs` in the **TodoListClient\Services** folder provided in this sample to your project.
1. Copy the contents of **TodoListClient\views\ToDo** folder to the views folder of your project.
1. Modify the `Views\Shared\_Layout.cshtml` to add a link to the **ToDolist** controller. Check the `Views\Shared\_Layout.cshtml` in the sample for reference.
1. Add a section name **TodoList** in the appsettings.json file and add the keys `TodoListScope`, `TodoListBaseAddress`.
1. Update the `configureServices` method in `startup.cs` to add the MSAL library and a token cache.

    ```CSharp
            services.AddMicrosoftIdentityWebAppAuthentication(Configuration)
                    .EnableTokenAcquisitionToCallDownstreamApi(
                        Configuration.GetSection("TodoList:TodoListScopes").Get<string>().Split(" ", System.StringSplitOptions.RemoveEmptyEntries)
                     )
                    .AddInMemoryTokenCaches();

            // Add APIs
            services.AddTodoListService(Configuration);
    ```

</details>
<<<<<<< HEAD
﻿## How to deploy this sample to Azure
=======
## Deploy the sample
>>>>>>> a74abf99

### Deploying web API to Azure App Services

There is one web API in this sample. To deploy it to **Azure App Services**, you'll need to:

- create an **Azure App Service**
- publish the projects to the **App Services**

#### Publish your files (TodoListService-aspnetcore-webapi)

##### Publish using Visual Studio

Follow the link to [Publish with Visual Studio](https://docs.microsoft.com/visualstudio/deployment/quickstart-deploy-to-azure).

##### Publish using Visual Studio Code

1. Install the Visual Studio Code extension [Azure App Service](https://marketplace.visualstudio.com/items?itemName=ms-azuretools.vscode-azureappservice).
<<<<<<< HEAD
1. Follow the link to [Publish with Visual Studio Code](https://docs.microsoft.com/aspnet/core/tutorials/publish-to-azure-webapp-using-vscode)
=======
1. Follow the link to [Publish with Visual Studio Code](https://docs.microsoft.com/aspnet/core/tutorials/publish-to-azure-webapp-using-vscode?view=aspnetcore-6.0)

#### Enable cross-origin resource sharing (CORS) (TodoListService-aspnetcore-webapi)

> :warning: the following steps are required only if you want your web API to be consumed by a single-page application (SPA). Learn more on [cross-origin resource sharing](https://developer.mozilla.org/docs/Web/HTTP/CORS).

1. Go to [Azure portal](https://portal.azure.com), and locate your project there.
    - On the API tab, select **CORS**. Check the box **Enable Access-Control-Allow-Credentials**.
    - Under **Allowed origins**, add the site URL of your published website **that will call this web API**. 
>>>>>>> a74abf99

### Deploying web app to Azure App Services

There is one web app in this sample. To deploy it to **Azure App Services**, you'll need to:

- create an **Azure App Service**
- publish the projects to the **App Services**, and
- update its client(s) to call the website instead of the local environment.

#### Publish your files (TodoListClient-aspnetcore-webapi)

##### Publish using Visual Studio

Follow the link to [Publish with Visual Studio](https://docs.microsoft.com/visualstudio/deployment/quickstart-deploy-to-azure).

##### Publish using Visual Studio Code

1. Install the Visual Studio Code extension [Azure App Service](https://marketplace.visualstudio.com/items?itemName=ms-azuretools.vscode-azureappservice).
<<<<<<< HEAD
1. Follow the link to [Publish with Visual Studio Code](https://docs.microsoft.com/aspnet/core/tutorials/publish-to-azure-webapp-using-vscode)
=======
1. Follow the link to [Publish with Visual Studio Code](https://docs.microsoft.com/aspnet/core/tutorials/publish-to-azure-webapp-using-vscode?view=aspnetcore-6.0)
>>>>>>> a74abf99

#### Update the Azure AD app registration (TodoListClient-aspnetcore-webapi)

1. Navigate back to to the [Azure portal](https://portal.azure.com).
In the left-hand navigation pane, select the **Azure Active Directory** service, and then select **App registrations (Preview)**.
1. In the resulting screen, select the `TodoListClient-aspnetcore-webapi` application.
1. In the app's registration screen, select **Authentication** in the menu.
   - In the **Redirect URIs** section, update the reply URLs to match the site URL of your Azure deployment. For example:
      - `https://TodoListClient-aspnetcore-webapi.azurewebsites.net/signin-oidc`
   - Update the **Front-channel logout URL** fields with the address of your service, for example [https://TodoListClient-aspnetcore-webapi.azurewebsites.net](https://TodoListClient-aspnetcore-webapi.azurewebsites.net)

#### Update authentication configuration parameters (TodoListClient-aspnetcore-webapi)

1. In your IDE, locate the `TodoListClient-aspnetcore-webapi` project. Then, open `Client\appsettings.json`.
2. Find the key for **redirect URI** and replace its value with the address of the web app you published, for example, [https://TodoListClient-aspnetcore-webapi.azurewebsites.net/redirect](https://TodoListClient-aspnetcore-webapi.azurewebsites.net/redirect).
3. Find the key for **web API endpoint** and replace its value with the address of the web API you published, for example, [https://TodoListService-aspnetcore-webapi.azurewebsites.net/api](https://TodoListService-aspnetcore-webapi.azurewebsites.net/api).

> :warning: If your app is using an *in-memory* storage, **Azure App Services** will spin down your web site if it is inactive, and any records that your app was keeping will emptied. In addition, if you increase the instance count of your website, requests will be distributed among the instances. Your app's records, therefore, will not be the same on each instance.

<<<<<<< HEAD
=======
## Next Steps

Learn how to:

* [Change your app to sign-in users from any organization or Microsoft accounts](https://github.com/Azure-Samples/active-directory-aspnetcore-webapp-openidconnect-v2/tree/master/1-WebApp-OIDC/1-3-AnyOrgOrPersonal)
* [Enable users from National clouds to sign-in to your application](https://github.com/Azure-Samples/active-directory-aspnetcore-webapp-openidconnect-v2/tree/master/1-WebApp-OIDC/1-4-Sovereign)
* [Enable your web app to call a web API on behalf of the signed-in user](https://github.com/Azure-Samples/ms-identity-dotnetcore-ca-auth-context-app)

>>>>>>> a74abf99
## Contributing

If you'd like to contribute to this sample, see [CONTRIBUTING.MD](/CONTRIBUTING.md).

This project has adopted the [Microsoft Open Source Code of Conduct](https://opensource.microsoft.com/codeofconduct/). For more information, see the [Code of Conduct FAQ](https://opensource.microsoft.com/codeofconduct/faq/) or contact [opencode@microsoft.com](mailto:opencode@microsoft.com) with any additional questions or comments.

## Learn More

For more information, visit the following links:

 *To lean more about the application registration, visit:
  *[Quickstart: Register an application with the Microsoft identity platform](https://docs.microsoft.com/azure/active-directory/develop/quickstart-register-app)
  *[Quickstart: Configure a client application to access web APIs](https://docs.microsoft.com/azure/active-directory/develop/quickstart-configure-app-access-web-apis)
  *[Quickstart: Configure an application to expose web APIs](https://docs.microsoft.com/azure/active-directory/develop/quickstart-configure-app-expose-web-apis)

  *To learn more about the code, visit:
  *[Conceptual documentation for MSAL.NET](https://github.com/AzureAD/microsoft-authentication-library-for-dotnet/wiki#conceptual-documentation) and in particular:
  *[Acquiring tokens with authorization codes on web apps](https://github.com/AzureAD/microsoft-authentication-library-for-dotnet/wiki/Acquiring-tokens-with-authorization-codes-on-web-apps)
  *[Customizing Token cache serialization](https://github.com/AzureAD/microsoft-authentication-library-for-dotnet/wiki/token-cache-serialization)

  *To learn more about security in aspnetcore,
  *[Introduction to Identity on ASP.NET Core](https://docs.microsoft.com/aspnet/core/security/authentication/identity)
  *[AuthenticationBuilder](https://docs.microsoft.com/dotnet/api/microsoft.aspnetcore.authentication.authenticationbuilder)
  *[Azure Active Directory with ASP.NET Core](https://docs.microsoft.com/aspnet/core/security/authentication/azure-active-directory)
  *[Protected web API: Verify scopes and app roles](https://docs.microsoft.com/azure/active-directory/develop/scenario-protected-web-api-verification-scope-app-roles?tabs=aspnetcore)<|MERGE_RESOLUTION|>--- conflicted
+++ resolved
@@ -508,11 +508,7 @@
     ```
 
 </details>
-<<<<<<< HEAD
 ﻿## How to deploy this sample to Azure
-=======
-## Deploy the sample
->>>>>>> a74abf99
 
 ### Deploying web API to Azure App Services
 
@@ -530,19 +526,7 @@
 ##### Publish using Visual Studio Code
 
 1. Install the Visual Studio Code extension [Azure App Service](https://marketplace.visualstudio.com/items?itemName=ms-azuretools.vscode-azureappservice).
-<<<<<<< HEAD
 1. Follow the link to [Publish with Visual Studio Code](https://docs.microsoft.com/aspnet/core/tutorials/publish-to-azure-webapp-using-vscode)
-=======
-1. Follow the link to [Publish with Visual Studio Code](https://docs.microsoft.com/aspnet/core/tutorials/publish-to-azure-webapp-using-vscode?view=aspnetcore-6.0)
-
-#### Enable cross-origin resource sharing (CORS) (TodoListService-aspnetcore-webapi)
-
-> :warning: the following steps are required only if you want your web API to be consumed by a single-page application (SPA). Learn more on [cross-origin resource sharing](https://developer.mozilla.org/docs/Web/HTTP/CORS).
-
-1. Go to [Azure portal](https://portal.azure.com), and locate your project there.
-    - On the API tab, select **CORS**. Check the box **Enable Access-Control-Allow-Credentials**.
-    - Under **Allowed origins**, add the site URL of your published website **that will call this web API**. 
->>>>>>> a74abf99
 
 ### Deploying web app to Azure App Services
 
@@ -561,11 +545,7 @@
 ##### Publish using Visual Studio Code
 
 1. Install the Visual Studio Code extension [Azure App Service](https://marketplace.visualstudio.com/items?itemName=ms-azuretools.vscode-azureappservice).
-<<<<<<< HEAD
 1. Follow the link to [Publish with Visual Studio Code](https://docs.microsoft.com/aspnet/core/tutorials/publish-to-azure-webapp-using-vscode)
-=======
-1. Follow the link to [Publish with Visual Studio Code](https://docs.microsoft.com/aspnet/core/tutorials/publish-to-azure-webapp-using-vscode?view=aspnetcore-6.0)
->>>>>>> a74abf99
 
 #### Update the Azure AD app registration (TodoListClient-aspnetcore-webapi)
 
@@ -585,17 +565,6 @@
 
 > :warning: If your app is using an *in-memory* storage, **Azure App Services** will spin down your web site if it is inactive, and any records that your app was keeping will emptied. In addition, if you increase the instance count of your website, requests will be distributed among the instances. Your app's records, therefore, will not be the same on each instance.
 
-<<<<<<< HEAD
-=======
-## Next Steps
-
-Learn how to:
-
-* [Change your app to sign-in users from any organization or Microsoft accounts](https://github.com/Azure-Samples/active-directory-aspnetcore-webapp-openidconnect-v2/tree/master/1-WebApp-OIDC/1-3-AnyOrgOrPersonal)
-* [Enable users from National clouds to sign-in to your application](https://github.com/Azure-Samples/active-directory-aspnetcore-webapp-openidconnect-v2/tree/master/1-WebApp-OIDC/1-4-Sovereign)
-* [Enable your web app to call a web API on behalf of the signed-in user](https://github.com/Azure-Samples/ms-identity-dotnetcore-ca-auth-context-app)
-
->>>>>>> a74abf99
 ## Contributing
 
 If you'd like to contribute to this sample, see [CONTRIBUTING.MD](/CONTRIBUTING.md).
