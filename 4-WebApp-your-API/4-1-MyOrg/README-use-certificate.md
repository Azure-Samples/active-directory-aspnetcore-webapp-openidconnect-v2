# How to use certificates instead of secrets in your client applications

We recommend you familiarize yourself with [Using certificates with Microsoft\.Identity\.Web](https://github.com/AzureAD/microsoft-identity-web/wiki/Certificates#getting-certificates-from-key-vault) as it provides various ways for a developer to use a certificate instead of a client secret to authenticate their apps with Azure AD.
> Note: Please carefully go through [Getting certificates from Key Vault](https://github.com/AzureAD/microsoft-identity-web/wiki/Certificates#getting-certificates-from-key-vault) when deploying your app to production.

## Using a Client certificate with KeyVault

This sample was configured to use a client secret, but have an option to use a certificate instead.

### To be able to use a certificate, please make the following changes:

1. Open Client/appsettings.json file
1. **Comment out** the next line:

```json
"ClientSecret": "[Copy the client secret added to the app from the Azure portal]"
```

1. **Un-comment** the following lines:

```json
"ClientCertificates": [
  {
    "SourceType": "KeyVault",
    "KeyVaultUrl": "[Enter URL for you KeyVault]",
    "KeyVaultCertificateName": "TodoListClient-aspnetcore-webapi"
  }
]
```

<<<<<<< HEAD
1. While inside the sample folder, open a Powershell terminal
=======
1. While inside '4-1-MyOrg' folder, open a Powershell terminal
>>>>>>> 49abddc8

1. Set next execution policy

```powershell
Set-ExecutionPolicy -ExecutionPolicy RemoteSigned -Scope Process -Force
```

1. Run the Cleanup.ps1 script to delete any existing old App Registration for the sample

```powershell
AppCreationScripts-withCert/Cleanup.ps1
```

1. Run the AppCreationScripts-withCert/Configure.ps1 script to re-create the App Registration. The script will also create a [application name].pfx file that will be **manually** uploaded into Key Vault. When asked about a password, remember it - you will need the password when uploading the certificate.

```powershell
AppCreationScripts-withCert/Configure.ps1
```

1. To use KeyVault, sign in to the [Azure portal](https://portal.azure.com) and [create an Azure Key Vault](https://docs.microsoft.com/azure/key-vault/general/quick-create-portal)
1. Inside Client/appsettings.json file - update "KeyVaultUrl" key to have URL of your Key Vault, like https://[your Key Vault name here].vault.azure.net
1. [Upload](https://docs.microsoft.com/azure/key-vault/certificates/tutorial-import-certificate#import-a-certificate-to-key-vault) the generated AppCreationScripts-withCert\.PFX file into the Key Vault
1. Run the sample as indicated in [README.md](README.md)
1. Use the account you used to upload the certificate to key vault to sign-into the web app.
1. In production environments, you'd give access to your deployed web app or Virtual machine to read this certificate's Key Vault entry.  

## Using a local Client certificate

1. Open Client/appsettings.json file
2. **Comment out** the next line:

```json
"ClientSecret": "[Copy the client secret added to the app from the Azure portal]"
```

1. **Un-comment** the following lines:

```json
"ClientCertificates": [
  {
   "SourceType": "StoreWithDistinguishedName",
   "CertificateStorePath": "CurrentUser/My",
   "CertificateDistinguishedName": "CN=TodoListClient-aspnetcore-webapi"
  }
]
```

<<<<<<< HEAD
1. While inside the sample folder, open a Powershell terminal
=======
1. While inside '4-1-MyOrg' folder, open a Powershell terminal
>>>>>>> 49abddc8

1. Set next execution policy

```powershell
Set-ExecutionPolicy -ExecutionPolicy RemoteSigned -Scope Process -Force
```

1. Run the *Cleanup.ps1* script to delete any existing old App Registration for the sample

```powershell
AppCreationScripts-withCert/Cleanup.ps1 -TenantId "[Optional] - your tenant id" -AzureEnvironmentName "[Optional] - Azure environment, defaults to 'Global'"
```

1. Run the AppCreationScripts-withCert/Configure.ps1 script to re-create the App Registration. The script will also create a [application name].pfx file that will be **manually** uploaded into Key Vault. When asked about a password, remember it - you will need the password when uploading the certificate.

```powershell
AppCreationScripts-withCert/Configure.ps1 -TenantId "[Optional] - your tenant id" -AzureEnvironmentName "[Optional] - Azure environment, defaults to 'Global'"
```

1. Run the sample as indicated in [README.md](README.md)

## More information

### Using Azure KeyVault

Cloud applications and services use cryptographic keys and secrets to help keep information secure. [Azure KeyVault](https://azure.microsoft.com/services/key-vault/) safeguards these keys and secrets. When you use Key Vault, you can encrypt authentication keys, storage account keys, data encryption keys, .pfx files, and passwords by using keys that are protected by hardware security modules (HSMs).

### About Managed Identities for Azure Resources

[Azure KeyVault](https://azure.microsoft.com/services/key-vault/#product-overview)

[Managed Identities for Azure Resources](https://docs.microsoft.com/azure/active-directory/managed-identities-azure-resources/)

[Managed Identities for Azure App Services](https://docs.microsoft.com/azure/app-service/overview-managed-identity?tabs=dotnet)<|MERGE_RESOLUTION|>--- conflicted
+++ resolved
@@ -28,11 +28,7 @@
 ]
 ```
 
-<<<<<<< HEAD
-1. While inside the sample folder, open a Powershell terminal
-=======
 1. While inside '4-1-MyOrg' folder, open a Powershell terminal
->>>>>>> 49abddc8
 
 1. Set next execution policy
 
@@ -80,11 +76,7 @@
 ]
 ```
 
-<<<<<<< HEAD
-1. While inside the sample folder, open a Powershell terminal
-=======
 1. While inside '4-1-MyOrg' folder, open a Powershell terminal
->>>>>>> 49abddc8
 
 1. Set next execution policy
 
